--- conflicted
+++ resolved
@@ -44,13 +44,6 @@
         vectorDrawables {
             useSupportLibrary = true
         }
-<<<<<<< HEAD
-        ndk {
-            //noinspection ChromeOsAbiSupport
-            abiFilters += listOf("armeabi-v7a", "arm64-v8a")
-        }
-=======
->>>>>>> 31468be2
     }
     signingConfigs {
         getByName("debug") {
