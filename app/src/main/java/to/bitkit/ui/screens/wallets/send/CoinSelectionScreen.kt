package to.bitkit.ui.screens.wallets.send

import androidx.compose.foundation.layout.Arrangement
import androidx.compose.foundation.layout.Column
import androidx.compose.foundation.layout.PaddingValues
import androidx.compose.foundation.layout.Row
import androidx.compose.foundation.layout.fillMaxSize
import androidx.compose.foundation.layout.fillMaxWidth
import androidx.compose.foundation.layout.height
import androidx.compose.foundation.layout.navigationBarsPadding
import androidx.compose.foundation.layout.padding
import androidx.compose.foundation.lazy.LazyColumn
import androidx.compose.foundation.lazy.LazyRow
import androidx.compose.foundation.lazy.items
import androidx.compose.material3.HorizontalDivider
import androidx.compose.material3.Switch
import androidx.compose.runtime.Composable
import androidx.compose.runtime.LaunchedEffect
import androidx.compose.runtime.getValue
import androidx.compose.ui.Alignment
import androidx.compose.ui.Modifier
import androidx.compose.ui.platform.LocalInspectionMode
import androidx.compose.ui.platform.testTag
import androidx.compose.ui.res.stringResource
import androidx.compose.ui.tooling.preview.Preview
import androidx.compose.ui.unit.dp
import androidx.hilt.navigation.compose.hiltViewModel
import androidx.lifecycle.compose.collectAsStateWithLifecycle
import org.lightningdevkit.ldknode.OutPoint
import org.lightningdevkit.ldknode.SpendableUtxo
import to.bitkit.R
import to.bitkit.ext.uniqueUtxoKey
import to.bitkit.models.formatToModernDisplay
import to.bitkit.ui.LocalCurrencies
import to.bitkit.ui.activityListViewModel
import to.bitkit.ui.components.BodyMSB
import to.bitkit.ui.components.BodySSB
import to.bitkit.ui.components.Caption13Up
import to.bitkit.ui.components.FillWidth
import to.bitkit.ui.components.PrimaryButton
import to.bitkit.ui.components.Subtitle
import to.bitkit.ui.components.TagButton
import to.bitkit.ui.components.VerticalSpacer
import to.bitkit.ui.currencyViewModel
import to.bitkit.ui.scaffold.SheetTopBar
import to.bitkit.ui.shared.util.clickableAlpha
import to.bitkit.ui.shared.util.gradientBackground
import to.bitkit.ui.theme.AppSwitchDefaults
import to.bitkit.ui.theme.AppThemeSurface
import to.bitkit.ui.theme.Colors

object CoinSelectionTestTags {
    const val SCREEN = "coin_selection_screen"
    const val AUTO_SELECT_ROW = "auto_select_row"
    const val UTXO_ROW_PREFIX = "utxo_row"
    const val CONTINUE_BUTTON = "continue_button"
}

@Composable
fun CoinSelectionScreen(
    requiredAmount: ULong,
    address: String,
    onBack: () -> Unit,
    onContinue: (List<SpendableUtxo>) -> Unit,
    viewModel: CoinSelectionViewModel = hiltViewModel(),
) {
    val uiState by viewModel.uiState.collectAsStateWithLifecycle()
    val tagsByTxId by viewModel.tagsByTxId.collectAsStateWithLifecycle()

    val activity = activityListViewModel ?: return
    val activityState by activity.activityState.collectAsStateWithLifecycle()

<<<<<<< HEAD
    LaunchedEffect(requiredAmount, activityState.onchainActivities) {
        viewModel.setOnchainActivities(activityState.onchainActivities)
        viewModel.loadUtxos(requiredAmount)
=======
    LaunchedEffect(requiredAmount, onchainActivities) {
        viewModel.setOnchainActivities(onchainActivities.orEmpty())
        viewModel.loadUtxos(requiredAmount, address)
>>>>>>> 3da04d0a
    }

    Content(
        uiState = uiState,
        tagsByTxId = tagsByTxId,
        onBack = onBack,
        onContinue = { onContinue(uiState.selectedUtxos) },
        onClickAuto = { viewModel.onToggleAuto() },
        onClickUtxo = { viewModel.onToggleUtxo(it) },
        onRenderUtxo = { viewModel.loadTagsForUtxo(it) },
    )
}

@Composable
private fun Content(
    uiState: CoinSelectionUiState,
    tagsByTxId: Map<String, List<String>> = emptyMap(),
    onBack: () -> Unit = {},
    onContinue: () -> Unit = {},
    onClickAuto: () -> Unit = {},
    onClickUtxo: (SpendableUtxo) -> Unit = {},
    onRenderUtxo: (String) -> Unit = {},
) {
    Column(
        modifier = Modifier
            .fillMaxSize()
            .gradientBackground()
            .navigationBarsPadding()
            .testTag(CoinSelectionTestTags.SCREEN)
    ) {
        SheetTopBar(stringResource(R.string.wallet__selection_title), onBack = onBack)

        LazyColumn(
            contentPadding = PaddingValues(vertical = 16.dp),
            modifier = Modifier
                .weight(1f)
                .padding(horizontal = 16.dp)
        ) {
            // Auto item
            item {
                Row(
                    verticalAlignment = Alignment.CenterVertically,
                    horizontalArrangement = Arrangement.SpaceBetween,
                    modifier = Modifier
                        .fillMaxWidth()
                        .height(72.dp)
                        .clickableAlpha { onClickAuto() }
                        .testTag(CoinSelectionTestTags.AUTO_SELECT_ROW)
                ) {
                    BodyMSB(text = stringResource(R.string.wallet__selection_auto))
                    Switch(
                        checked = uiState.autoSelectCoinsOn,
                        onCheckedChange = null, // handled by parent
                        colors = AppSwitchDefaults.colors,
                    )
                }
                HorizontalDivider()
            }

            // Utxo items
            items(uiState.availableUtxos) { utxo ->
                UtxoRow(
                    utxo = utxo,
                    isSelected = uiState.selectedUtxos.any { it.outpoint == utxo.outpoint },
                    tags = tagsByTxId[utxo.outpoint.txid] ?: emptyList(),
                    onTap = { onClickUtxo(utxo) },
                    onRender = onRenderUtxo,
                )
                HorizontalDivider()
            }
        }

        Column(modifier = Modifier.padding(horizontal = 16.dp)) {
            // Total Required
            Row(
                horizontalArrangement = Arrangement.SpaceBetween,
                verticalAlignment = Alignment.CenterVertically,
                modifier = Modifier
                    .fillMaxWidth()
                    .padding(vertical = 8.dp)
            ) {
                Caption13Up(text = stringResource(R.string.wallet__selection_total_required), color = Colors.White64)
                Subtitle(text = uiState.totalRequiredSat.toLong().formatToModernDisplay())
            }
            HorizontalDivider()

            // Total Selected
            Row(
                horizontalArrangement = Arrangement.SpaceBetween,
                verticalAlignment = Alignment.CenterVertically,
                modifier = Modifier
                    .fillMaxWidth()
                    .padding(vertical = 8.dp)
            ) {
                Caption13Up(stringResource(R.string.wallet__selection_total_selected), color = Colors.White64)
                Subtitle(text = uiState.totalSelectedSat.toLong().formatToModernDisplay(), color = Colors.Green)
            }
            VerticalSpacer(16.dp)

            PrimaryButton(
                text = stringResource(R.string.common__continue),
                enabled = uiState.isSelectionValid,
                onClick = onContinue,
                modifier = Modifier.testTag(CoinSelectionTestTags.CONTINUE_BUTTON)
            )
            VerticalSpacer(16.dp)
        }
    }
}

@Composable
private fun UtxoRow(
    utxo: SpendableUtxo,
    isSelected: Boolean,
    tags: List<String>,
    onTap: () -> Unit,
    onRender: (String) -> Unit = {},
) {
    LaunchedEffect(utxo.outpoint.txid) { onRender(utxo.outpoint.txid) }

    Row(
        verticalAlignment = Alignment.CenterVertically,
        modifier = Modifier
            .fillMaxWidth()
            .height(72.dp)
            .clickableAlpha { onTap() }
            .testTag("${CoinSelectionTestTags.UTXO_ROW_PREFIX}_${utxo.uniqueUtxoKey()}")
    ) {
        Column {
            val amount = utxo.valueSats.toLong()

            val isPreview = LocalInspectionMode.current
            if (isPreview) {
                BodyMSB(text = amount.formatToModernDisplay())
                BodySSB(text = "$ 250.13", color = Colors.White64)
                return@Column
            }

            val currency = currencyViewModel ?: return
            val displayUnit = LocalCurrencies.current.displayUnit

            currency.convert(sats = amount)?.let { converted ->
                val btcValue = converted.bitcoinDisplay(displayUnit).value
                BodyMSB(text = btcValue)
                BodySSB(text = "${converted.symbol} ${converted.formatted}", color = Colors.White64)
            }
        }

        if (tags.isNotEmpty()) {
            LazyRow(
                horizontalArrangement = Arrangement.spacedBy(4.dp),
                modifier = Modifier
                    .weight(1f)
                    .padding(horizontal = 8.dp)
            ) {
                items(tags) { tag ->
                    TagButton(text = tag, onClick = null)
                }
            }
        } else {
            FillWidth()
        }

        Switch(
            checked = isSelected,
            onCheckedChange = null, // handled by parent
            colors = AppSwitchDefaults.colors,
        )
    }
}

@Preview
@Composable
private fun Preview() {
    AppThemeSurface {
        Content(
            uiState = CoinSelectionUiState(
                availableUtxos = listOf(
                    SpendableUtxo(outpoint = OutPoint(txid = "abc123", vout = 0u), valueSats = 50000uL),
                    SpendableUtxo(outpoint = OutPoint(txid = "def456", vout = 1u), valueSats = 25000uL),
                    SpendableUtxo(outpoint = OutPoint(txid = "ghi789", vout = 0u), valueSats = 10000uL)
                ),
                selectedUtxos = listOf(
                    SpendableUtxo(outpoint = OutPoint(txid = "abc123", vout = 0u), valueSats = 50000uL),
                ),
                autoSelectCoinsOn = false,
                totalRequiredSat = 30000uL,
                totalSelectedSat = 50000uL,
                isSelectionValid = true,
            ),
            tagsByTxId = mapOf(
                "abc123" to listOf("coffee", "work"),
                "def456" to listOf("shopping", "groceries", "food"),
            )
        )
    }
}

@Preview
@Composable
private fun Preview2() {
    AppThemeSurface {
        Content(
            uiState = CoinSelectionUiState(
                availableUtxos = emptyList(),
                autoSelectCoinsOn = true,
                totalRequiredSat = 1000uL,
                totalSelectedSat = 0uL,
                isSelectionValid = false
            ),
            tagsByTxId = emptyMap()
        )
    }
}<|MERGE_RESOLUTION|>--- conflicted
+++ resolved
@@ -70,15 +70,9 @@
     val activity = activityListViewModel ?: return
     val activityState by activity.activityState.collectAsStateWithLifecycle()
 
-<<<<<<< HEAD
     LaunchedEffect(requiredAmount, activityState.onchainActivities) {
-        viewModel.setOnchainActivities(activityState.onchainActivities)
-        viewModel.loadUtxos(requiredAmount)
-=======
-    LaunchedEffect(requiredAmount, onchainActivities) {
-        viewModel.setOnchainActivities(onchainActivities.orEmpty())
+        viewModel.setOnchainActivities(activityState.onchainActivities.orEmpty())
         viewModel.loadUtxos(requiredAmount, address)
->>>>>>> 3da04d0a
     }
 
     Content(
