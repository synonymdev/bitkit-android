--- conflicted
+++ resolved
@@ -149,7 +149,6 @@
                     onDismiss = { appViewModel.hideSheet() },
                     walletViewModel = walletViewModel
                 )
-
                 null -> Unit
             }
         }
@@ -167,12 +166,8 @@
                     val hasSeenTransferIntro by settingsViewModel.hasSeenTransferIntro.collectAsStateWithLifecycle()
                     val hasSeenShopIntro by settingsViewModel.hasSeenShopIntro.collectAsStateWithLifecycle()
                     val hasSeenProfileIntro by settingsViewModel.hasSeenProfileIntro.collectAsStateWithLifecycle()
-<<<<<<< HEAD
-                    val quickpayIntroSeen by settingsViewModel.quickpayIntroSeen.collectAsStateWithLifecycle()
+                    val quickPayIntroSeen by settingsViewModel.quickPayIntroSeen.collectAsStateWithLifecycle()
                     val hasSeenWidgetsIntro by settingsViewModel.hasSeenWidgetsIntro.collectAsStateWithLifecycle()
-=======
-                    val quickPayIntroSeen by settingsViewModel.quickPayIntroSeen.collectAsStateWithLifecycle()
->>>>>>> eb4e54c6
 
                     HomeContentView(
                         uiState = uiState,
