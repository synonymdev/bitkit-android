package to.bitkit.ui.screens.wallets

import android.Manifest
import android.content.Intent
import android.os.Build
import androidx.activity.compose.rememberLauncherForActivityResult
import androidx.activity.result.contract.ActivityResultContracts
import androidx.compose.animation.AnimatedVisibility
import androidx.compose.foundation.gestures.snapping.SnapPosition
import androidx.compose.foundation.gestures.snapping.rememberSnapFlingBehavior
import androidx.compose.foundation.layout.Arrangement
import androidx.compose.foundation.layout.Box
import androidx.compose.foundation.layout.Column
import androidx.compose.foundation.layout.IntrinsicSize
import androidx.compose.foundation.layout.Row
import androidx.compose.foundation.layout.Spacer
import androidx.compose.foundation.layout.fillMaxSize
import androidx.compose.foundation.layout.fillMaxWidth
import androidx.compose.foundation.layout.height
import androidx.compose.foundation.layout.padding
import androidx.compose.foundation.layout.systemBarsPadding
import androidx.compose.foundation.lazy.LazyRow
import androidx.compose.foundation.lazy.items
import androidx.compose.foundation.lazy.rememberLazyListState
import androidx.compose.foundation.rememberScrollState
import androidx.compose.foundation.verticalScroll
import androidx.compose.material.ExperimentalMaterialApi
import androidx.compose.material.pullrefresh.PullRefreshIndicator
import androidx.compose.material.pullrefresh.pullRefresh
import androidx.compose.material.pullrefresh.rememberPullRefreshState
import androidx.compose.material3.ExperimentalMaterial3Api
import androidx.compose.material3.VerticalDivider
import androidx.compose.runtime.Composable
import androidx.compose.runtime.LaunchedEffect
import androidx.compose.runtime.derivedStateOf
import androidx.compose.runtime.getValue
import androidx.compose.runtime.mutableStateOf
import androidx.compose.runtime.remember
import androidx.compose.runtime.setValue
import androidx.compose.ui.Alignment
import androidx.compose.ui.Modifier
import androidx.compose.ui.platform.LocalContext
import androidx.compose.ui.platform.testTag
import androidx.compose.ui.res.painterResource
import androidx.compose.ui.res.stringResource
import androidx.compose.ui.tooling.preview.Preview
import androidx.compose.ui.unit.dp
import androidx.core.net.toUri
import androidx.hilt.navigation.compose.hiltViewModel
import androidx.lifecycle.compose.collectAsStateWithLifecycle
import androidx.navigation.NavController
import androidx.navigation.compose.NavHost
import androidx.navigation.compose.composable
import androidx.navigation.compose.rememberNavController
import kotlinx.serialization.Serializable
import to.bitkit.R
import to.bitkit.env.Env
import to.bitkit.ext.requiresPermission
import to.bitkit.models.Suggestion
import to.bitkit.ui.LocalBalances
import to.bitkit.ui.Routes
import to.bitkit.ui.activityListViewModel
import to.bitkit.ui.appViewModel
import to.bitkit.ui.components.BalanceHeaderView
import to.bitkit.ui.components.BottomSheetType
import to.bitkit.ui.components.EmptyStateView
import to.bitkit.ui.components.SheetHost
import to.bitkit.ui.components.SuggestionCard
import to.bitkit.ui.components.TabBar
import to.bitkit.ui.components.Text13Up
import to.bitkit.ui.components.WalletBalanceView
import to.bitkit.ui.navigateToActivityItem
import to.bitkit.ui.navigateToQrScanner
import to.bitkit.ui.navigateToTransferFunding
import to.bitkit.ui.navigateToTransferIntro
import to.bitkit.ui.navigateToTransferSavingsAvailability
import to.bitkit.ui.navigateToTransferSavingsIntro
import to.bitkit.ui.navigateToTransferSpendingAmount
import to.bitkit.ui.navigateToTransferSpendingIntro
import to.bitkit.ui.scaffold.AppScaffold
import to.bitkit.ui.screens.wallets.activity.AllActivityScreen
import to.bitkit.ui.screens.wallets.activity.DateRangeSelectorSheet
import to.bitkit.ui.screens.wallets.activity.TagSelectorSheet
import to.bitkit.ui.screens.wallets.activity.components.ActivityListSimple
import to.bitkit.ui.screens.wallets.receive.ReceiveQrSheet
import to.bitkit.ui.screens.wallets.send.SendOptionsView
import to.bitkit.ui.settings.pin.PinNavigationSheet
import to.bitkit.ui.settingsViewModel
import to.bitkit.ui.shared.util.clickableAlpha
import to.bitkit.ui.shared.util.shareText
import to.bitkit.ui.theme.AppThemeSurface
import to.bitkit.ui.theme.Colors
import to.bitkit.ui.utils.screenSlideIn
import to.bitkit.ui.utils.screenSlideOut
import to.bitkit.ui.utils.withAccent
import to.bitkit.viewmodels.ActivityListViewModel
import to.bitkit.viewmodels.AppViewModel
import to.bitkit.viewmodels.MainUiState
import to.bitkit.viewmodels.SettingsViewModel
import to.bitkit.viewmodels.WalletViewModel


@Composable
fun HomeScreen(
    walletViewModel: WalletViewModel,
    appViewModel: AppViewModel,
    activityListViewModel: ActivityListViewModel,
    settingsViewModel: SettingsViewModel,
    rootNavController: NavController,
) {
    val uiState: MainUiState by walletViewModel.uiState.collectAsStateWithLifecycle()
    val currentSheet by appViewModel.currentSheet

    SheetHost(
        shouldExpand = currentSheet != null,
        onDismiss = { appViewModel.hideSheet() },
        sheets = {
            when (val sheet = currentSheet) {
                is BottomSheetType.Send -> {
                    SendOptionsView(
                        appViewModel = appViewModel,
                        walletViewModel = walletViewModel,
                        startDestination = sheet.route,
                        onComplete = { txSheet ->
                            appViewModel.hideSheet()
                            txSheet?.let { appViewModel.showNewTransactionSheet(it) }
                        }
                    )
                }

                is BottomSheetType.Receive -> {
                    ReceiveQrSheet(
                        walletState = uiState,
                        navigateToExternalConnection = {
                            rootNavController.navigate(Routes.ExternalConnection)
                        }
                    )
                }

                is BottomSheetType.ActivityDateRangeSelector -> DateRangeSelectorSheet()
                is BottomSheetType.ActivityTagSelector -> TagSelectorSheet()

                is BottomSheetType.PinSetup -> PinNavigationSheet(
                    onDismiss = { appViewModel.hideSheet() },
                )

                null -> Unit
            }
        }
    ) {
        Box(modifier = Modifier.fillMaxSize()) {
            val walletNavController = rememberNavController()
            NavHost(
                navController = walletNavController,
                startDestination = HomeRoutes.Home,
            ) {
                composable<HomeRoutes.Home> {
                    val homeViewModel: HomeViewModel = hiltViewModel()
                    val suggestions by homeViewModel.suggestions.collectAsStateWithLifecycle()
                    val context = LocalContext.current
<<<<<<< HEAD
                    val hasSeenTransferIntro by settingsViewModel.hasSeenTransferIntro.collectAsStateWithLifecycle()
                    val quickpayIntroSeen by settingsViewModel.quickpayIntroSeen.collectAsStateWithLifecycle()
=======
                    val hasSeenTransferIntro by appViewModel.hasSeenTransferIntro.collectAsState()
                    val hasSeenProfileIntro by appViewModel.hasSeenProfileIntro.collectAsState()
                    val quickpayIntroSeen by appViewModel.quickpayIntroSeen.collectAsStateWithLifecycle()
>>>>>>> 25db6575

                    HomeContentView(
                        uiState = uiState,
                        suggestions = suggestions,
                        rootNavController = rootNavController,
                        walletNavController = walletNavController,
                        onRefresh = {
                            walletViewModel.onPullToRefresh()
                            activityListViewModel.syncLdkNodePayments()
                        },
                        onRemoveSuggestion = { suggestion ->
                            homeViewModel.removeSuggestion(suggestion)
                        },
                        onClickSuggestion = { suggestion ->
                            when (suggestion) {
                                Suggestion.BUY -> {
                                    rootNavController.navigate(Routes.BuyIntro)
                                }

                                Suggestion.SPEND -> {
                                    if (!hasSeenTransferIntro) {
                                        rootNavController.navigateToTransferIntro()
                                    } else {
                                        rootNavController.navigateToTransferFunding()
                                    }
                                }

                                Suggestion.BACK_UP -> { //TODO IMPLEMENT BOTTOM SHEET
                                    rootNavController.navigate(Routes.BackupWalletSettings)
                                }

                                Suggestion.SECURE -> {
                                    appViewModel.showSheet(BottomSheetType.PinSetup)
                                }

                                Suggestion.SUPPORT -> {
                                    rootNavController.navigate(Routes.Support)
                                }

                                Suggestion.INVITE -> {
                                    shareText(
                                        context,
                                        context.getString(R.string.settings__about__shareText)
                                            .replace("{appStoreUrl}", Env.APP_STORE_URL)
                                            .replace("{playStoreUrl}", Env.PLAY_STORE_URL)
                                    )
                                }

                                Suggestion.PROFILE -> {
                                    if (!hasSeenProfileIntro) {
                                        rootNavController.navigate(Routes.ProfileIntro)
                                    } else {
                                        rootNavController.navigate(Routes.CreateProfile)
                                    }
                                }

                                Suggestion.SHOP -> {
                                    //TODO CREATE SCREEN https://www.figma.com/design/ltqvnKiejWj0JQiqtDf2JJ/Bitkit-Wallet?node-id=31760-206181&t=RBb2MCjd1HaFYX59-4
                                    val intent = Intent(Intent.ACTION_VIEW, Env.BIT_REFILL_URL.toUri())
                                    context.startActivity(intent)
                                }

                                Suggestion.QUICK_PAY -> {
                                    if (!quickpayIntroSeen) {
                                        rootNavController.navigate(Routes.QuickPayIntro)
                                    } else {
                                        rootNavController.navigate(Routes.QuickPaySettings)
                                    }
                                }
                            }
                        },
                    )
                }
                composable<HomeRoutes.Savings>(
                    enterTransition = { screenSlideIn },
                    exitTransition = { screenSlideOut },
                ) {
                    val hasSeenSpendingIntro by settingsViewModel.hasSeenSpendingIntro.collectAsStateWithLifecycle()
                    SavingsWalletScreen(
                        onAllActivityButtonClick = { walletNavController.navigate(HomeRoutes.AllActivity) },
                        onActivityItemClick = { rootNavController.navigateToActivityItem(it) },
                        onEmptyActivityRowClick = { appViewModel.showSheet(BottomSheetType.Receive) },
                        onTransferToSpendingClick = {
                            if (!hasSeenSpendingIntro) {
                                rootNavController.navigateToTransferSpendingIntro()
                            } else {
                                rootNavController.navigateToTransferSpendingAmount()
                            }
                        },
                        onBackClick = { walletNavController.popBackStack() },
                    )
                }
                composable<HomeRoutes.Spending>(
                    enterTransition = { screenSlideIn },
                    exitTransition = { screenSlideOut },
                ) {
                    val hasSeenSavingsIntro by settingsViewModel.hasSeenSavingsIntro.collectAsStateWithLifecycle()
                    SpendingWalletScreen(
                        uiState = uiState,
                        onAllActivityButtonClick = { walletNavController.navigate(HomeRoutes.AllActivity) },
                        onActivityItemClick = { rootNavController.navigateToActivityItem(it) },
                        onEmptyActivityRowClick = { appViewModel.showSheet(BottomSheetType.Receive) },
                        onTransferToSavingsClick = {
                            if (!hasSeenSavingsIntro) {
                                rootNavController.navigateToTransferSavingsIntro()
                            } else {
                                rootNavController.navigateToTransferSavingsAvailability()
                            }
                        },
                        onBackClick = { walletNavController.popBackStack() },
                    )
                }
                composable<HomeRoutes.AllActivity>(
                    enterTransition = { screenSlideIn },
                    exitTransition = { screenSlideOut },
                ) {
                    AllActivityScreen(
                        viewModel = activityListViewModel,
                        onBack = {
                            activityListViewModel.clearFilters()
                            walletNavController.popBackStack()
                        },
                        onActivityItemClick = { rootNavController.navigateToActivityItem(it) },
                    )
                }
            }

            TabBar(
                onSendClick = { appViewModel.showSheet(BottomSheetType.Send()) },
                onReceiveClick = { appViewModel.showSheet(BottomSheetType.Receive) },
                onScanClick = { rootNavController.navigateToQrScanner() },
                modifier = Modifier
                    .align(Alignment.BottomCenter)
                    .systemBarsPadding()
            )
        }
    }
}

@OptIn(ExperimentalMaterialApi::class, ExperimentalMaterial3Api::class)
@Composable
private fun HomeContentView(
    uiState: MainUiState,
    suggestions: List<Suggestion>,
    onRemoveSuggestion: (Suggestion) -> Unit,
    onClickSuggestion: (Suggestion) -> Unit,
    rootNavController: NavController,
    walletNavController: NavController,
    onRefresh: () -> Unit,
) {
    AppScaffold(
        navController = rootNavController,
        titleText = stringResource(R.string.slashtags__your_name_capital),
    ) {
        RequestNotificationPermissions()
        val balances = LocalBalances.current
        val app = appViewModel ?: return@AppScaffold
        val settings = settingsViewModel ?: return@AppScaffold
        val showEmptyStateSetting by settings.showEmptyState.collectAsStateWithLifecycle()
        val showEmptyState by remember(balances.totalSats, showEmptyStateSetting) {
            derivedStateOf {
                showEmptyStateSetting && balances.totalSats == 0uL
            }
        }
        val pullRefreshState = rememberPullRefreshState(refreshing = uiState.isRefreshing, onRefresh = onRefresh)

        Box(
            modifier = Modifier
                .fillMaxSize()
                .pullRefresh(pullRefreshState)
        ) {
            Column(
                modifier = Modifier
                    .padding(horizontal = 16.dp)
                    .fillMaxSize()
                    .verticalScroll(rememberScrollState())
            ) {
                BalanceHeaderView(sats = balances.totalSats.toLong(), modifier = Modifier.fillMaxWidth())
                if (!showEmptyState) {
                    Spacer(modifier = Modifier.height(32.dp))
                    Row(
                        modifier = Modifier
                            .fillMaxWidth()
                            .height(IntrinsicSize.Min),
                    ) {
                        WalletBalanceView(
                            title = stringResource(R.string.wallet__savings__title),
                            sats = balances.totalOnchainSats.toLong(),
                            icon = painterResource(id = R.drawable.ic_btc_circle),
                            modifier = Modifier
                                .clickableAlpha { walletNavController.navigate(HomeRoutes.Savings) }
                                .padding(vertical = 4.dp)
                        )
                        VerticalDivider()
                        WalletBalanceView(
                            title = stringResource(R.string.wallet__spending__title),
                            sats = balances.totalLightningSats.toLong(),
                            icon = painterResource(id = R.drawable.ic_ln_circle),
                            modifier = Modifier
                                .clickableAlpha { walletNavController.navigate(HomeRoutes.Spending) }
                                .padding(vertical = 4.dp)
                                .padding(start = 16.dp)
                        )
                    }

                    AnimatedVisibility(suggestions.isNotEmpty()) {
                        val state = rememberLazyListState()
                        val snapBehavior = rememberSnapFlingBehavior(
                            lazyListState = state,
                            snapPosition = SnapPosition.Start
                        )

                        Column {
                            Spacer(modifier = Modifier.height(32.dp))
                            Text13Up(stringResource(R.string.cards__suggestions), color = Colors.White64)
                            Spacer(modifier = Modifier.height(16.dp))
                            LazyRow(
                                modifier = Modifier.fillMaxWidth(),
                                horizontalArrangement = Arrangement.spacedBy(16.dp),
                                state = state,
                                flingBehavior = snapBehavior
                            ) {
                                items(suggestions, key = { it.name }) { item ->
                                    SuggestionCard(
                                        gradientColor = item.color,
                                        title = stringResource(item.title),
                                        description = stringResource(item.description),
                                        icon = item.icon,
                                        onClose = { onRemoveSuggestion(item) },
                                        onClick = { onClickSuggestion(item) },
                                        modifier = Modifier.testTag("SUGGESTION_${item.name}")
                                    )
                                }
                            }
                        }
                    }
                    Spacer(modifier = Modifier.height(32.dp))
                    Text13Up(stringResource(R.string.wallet__activity), color = Colors.White64)
                    Spacer(modifier = Modifier.height(16.dp))
                    val activity = activityListViewModel ?: return@Column
                    val latestActivities by activity.latestActivities.collectAsStateWithLifecycle()
                    ActivityListSimple(
                        items = latestActivities,
                        onAllActivityClick = { walletNavController.navigate(HomeRoutes.AllActivity) },
                        onActivityItemClick = { rootNavController.navigateToActivityItem(it) },
                        onEmptyActivityRowClick = { app.showSheet(BottomSheetType.Receive) },
                    )

                    // Scrollable empty space behind bottom buttons
                    Spacer(modifier = Modifier.height(120.dp))
                }
            }
            if (showEmptyState) {
                EmptyStateView(
                    text = stringResource(R.string.onboarding__empty_wallet).withAccent(),
                    onClose = { settings.setShowEmptyState(false) },
                    modifier = Modifier
                        .align(Alignment.BottomCenter)
                )
            }

            PullRefreshIndicator(
                refreshing = uiState.isRefreshing,
                state = pullRefreshState,
                modifier = Modifier.align(Alignment.TopCenter)
            )
        }
    }
}

@Composable
private fun RequestNotificationPermissions() {
    val context = LocalContext.current

    // Only check permission if running on Android 13+ (SDK 33+)
    val requiresPermission = Build.VERSION.SDK_INT >= Build.VERSION_CODES.TIRAMISU &&
        context.requiresPermission(Manifest.permission.POST_NOTIFICATIONS)

    var isGranted by remember { mutableStateOf(!requiresPermission) }
    val launcher = rememberLauncherForActivityResult(ActivityResultContracts.RequestPermission()) {
        isGranted = it
    }

    LaunchedEffect(isGranted) {
        if (!isGranted && requiresPermission) {
            launcher.launch(Manifest.permission.POST_NOTIFICATIONS)
        }
    }
}

object HomeRoutes {
    @Serializable
    data object Home

    @Serializable
    data object Savings

    @Serializable
    data object Spending

    @Serializable
    data object AllActivity
}

@Preview(showBackground = true, showSystemUi = true)
@Composable
private fun HomeContentViewPreview() {
    AppThemeSurface {
        HomeContentView(
            uiState = MainUiState(),
            suggestions = Suggestion.entries.toList(),
            rootNavController = rememberNavController(),
            walletNavController = rememberNavController(),
            onRefresh = {},
            onClickSuggestion = {},
            onRemoveSuggestion = {},
        )
    }
}<|MERGE_RESOLUTION|>--- conflicted
+++ resolved
@@ -158,14 +158,9 @@
                     val homeViewModel: HomeViewModel = hiltViewModel()
                     val suggestions by homeViewModel.suggestions.collectAsStateWithLifecycle()
                     val context = LocalContext.current
-<<<<<<< HEAD
                     val hasSeenTransferIntro by settingsViewModel.hasSeenTransferIntro.collectAsStateWithLifecycle()
+                    val hasSeenProfileIntro by settingsViewModel.hasSeenProfileIntro.collectAsStateWithLifecycle()
                     val quickpayIntroSeen by settingsViewModel.quickpayIntroSeen.collectAsStateWithLifecycle()
-=======
-                    val hasSeenTransferIntro by appViewModel.hasSeenTransferIntro.collectAsState()
-                    val hasSeenProfileIntro by appViewModel.hasSeenProfileIntro.collectAsState()
-                    val quickpayIntroSeen by appViewModel.quickpayIntroSeen.collectAsStateWithLifecycle()
->>>>>>> 25db6575
 
                     HomeContentView(
                         uiState = uiState,
