package to.bitkit.ui

import androidx.compose.runtime.Composable
import androidx.compose.runtime.CompositionLocalProvider
import androidx.compose.runtime.DisposableEffect
import androidx.compose.runtime.LaunchedEffect
import androidx.compose.runtime.collectAsState
import androidx.compose.runtime.getValue
import androidx.compose.runtime.mutableStateOf
import androidx.compose.runtime.remember
import androidx.compose.runtime.rememberCoroutineScope
import androidx.compose.runtime.setValue
import androidx.compose.ui.platform.LocalContext
import androidx.hilt.navigation.compose.hiltViewModel
import androidx.lifecycle.Lifecycle
import androidx.lifecycle.LifecycleEventObserver
import androidx.lifecycle.compose.LocalLifecycleOwner
import androidx.lifecycle.compose.collectAsStateWithLifecycle
import androidx.navigation.NavController
import androidx.navigation.NavGraphBuilder
import androidx.navigation.NavHostController
import androidx.navigation.NavOptions
import androidx.navigation.compose.NavHost
import androidx.navigation.compose.composable
import androidx.navigation.compose.navigation
import androidx.navigation.compose.rememberNavController
import androidx.navigation.navOptions
import androidx.navigation.toRoute
import kotlinx.coroutines.delay
import kotlinx.coroutines.launch
import kotlinx.serialization.Serializable
import to.bitkit.models.NewTransactionSheetDetails
import to.bitkit.models.NodeLifecycleState
import to.bitkit.ui.components.AuthCheckScreen
import to.bitkit.ui.components.BottomSheetType
import to.bitkit.ui.onboarding.InitializingWalletView
import to.bitkit.ui.onboarding.WalletInitResult
import to.bitkit.ui.onboarding.WalletInitResultView
import to.bitkit.ui.screens.DevSettingsScreen
import to.bitkit.ui.screens.scanner.QrScanningScreen
import to.bitkit.ui.screens.transfer.FundingAdvancedScreen
import to.bitkit.ui.screens.transfer.FundingScreen
import to.bitkit.ui.screens.transfer.LiquidityScreen
import to.bitkit.ui.screens.transfer.SavingsAdvancedScreen
import to.bitkit.ui.screens.transfer.SavingsAvailabilityScreen
import to.bitkit.ui.screens.transfer.SavingsConfirmScreen
import to.bitkit.ui.screens.transfer.SavingsIntroScreen
import to.bitkit.ui.screens.transfer.SavingsProgressScreen
import to.bitkit.ui.screens.transfer.SettingUpScreen
import to.bitkit.ui.screens.transfer.SpendingAdvancedScreen
import to.bitkit.ui.screens.transfer.SpendingAmountScreen
import to.bitkit.ui.screens.transfer.SpendingConfirmScreen
import to.bitkit.ui.screens.transfer.SpendingIntroScreen
import to.bitkit.ui.screens.transfer.TransferIntroScreen
import to.bitkit.ui.screens.transfer.external.ExternalAmountScreen
import to.bitkit.ui.screens.transfer.external.ExternalConfirmScreen
import to.bitkit.ui.screens.transfer.external.ExternalConnectionScreen
import to.bitkit.ui.screens.transfer.external.ExternalFeeCustomScreen
import to.bitkit.ui.screens.transfer.external.ExternalSuccessScreen
import to.bitkit.ui.screens.wallets.HomeScreen
import to.bitkit.ui.screens.wallets.activity.ActivityDetailScreen
import to.bitkit.ui.screens.wallets.activity.ActivityExploreScreen
import to.bitkit.ui.screens.wallets.suggestion.BuyIntroScreen
import to.bitkit.ui.settings.AboutScreen
import to.bitkit.ui.settings.AdvancedSettingsScreen
import to.bitkit.ui.settings.BackupSettingsScreen
import to.bitkit.ui.settings.BlocktankRegtestScreen
import to.bitkit.ui.settings.BlocktankRegtestViewModel
import to.bitkit.ui.settings.CJitDetailScreen
import to.bitkit.ui.settings.ChannelOrdersScreen
import to.bitkit.ui.settings.LightningSettingsScreen
import to.bitkit.ui.settings.LogDetailScreen
import to.bitkit.ui.settings.LogsScreen
import to.bitkit.ui.settings.OrderDetailScreen
import to.bitkit.ui.settings.SecuritySettingsScreen
import to.bitkit.ui.settings.SettingsScreen
import to.bitkit.ui.settings.backups.BackupWalletScreen
import to.bitkit.ui.settings.backups.RestoreWalletScreen
import to.bitkit.ui.settings.general.DefaultUnitSettingsScreen
import to.bitkit.ui.settings.general.GeneralSettingsScreen
import to.bitkit.ui.settings.general.LocalCurrencySettingsScreen
import to.bitkit.ui.settings.general.TagsSettingsScreen
import to.bitkit.ui.settings.general.WidgetsSettingsScreen
import to.bitkit.ui.settings.pin.ChangePinConfirmScreen
import to.bitkit.ui.settings.pin.ChangePinNewScreen
import to.bitkit.ui.settings.pin.ChangePinResultScreen
import to.bitkit.ui.settings.pin.ChangePinScreen
import to.bitkit.ui.settings.pin.DisablePinScreen
import to.bitkit.ui.screens.profile.CreateProfileScreen
import to.bitkit.ui.screens.profile.ProfileIntroScreen
import to.bitkit.ui.screens.shop.ShopDiscoverScreen
import to.bitkit.ui.screens.shop.ShopIntroScreen
import to.bitkit.ui.settings.quickPay.QuickPayIntroScreen
import to.bitkit.ui.settings.quickPay.QuickPaySettingsScreen
import to.bitkit.ui.settings.support.ReportIssueResultScreen
import to.bitkit.ui.settings.support.ReportIssueScreen
import to.bitkit.ui.settings.support.SupportScreen
import to.bitkit.ui.settings.transactionSpeed.CustomFeeSettingsScreen
import to.bitkit.ui.settings.transactionSpeed.TransactionSpeedSettingsScreen
import to.bitkit.ui.utils.composableWithDefaultTransitions
import to.bitkit.ui.utils.screenSlideIn
import to.bitkit.ui.utils.screenSlideOut
import to.bitkit.utils.Logger
import to.bitkit.viewmodels.ActivityListViewModel
import to.bitkit.viewmodels.AppViewModel
import to.bitkit.viewmodels.BlocktankViewModel
import to.bitkit.viewmodels.CurrencyViewModel
import to.bitkit.viewmodels.ExternalNodeViewModel
import to.bitkit.viewmodels.MainScreenEffect
import to.bitkit.viewmodels.SettingsViewModel
import to.bitkit.viewmodels.TransferViewModel
import to.bitkit.viewmodels.WalletViewModel

@Composable
fun ContentView(
    appViewModel: AppViewModel,
    walletViewModel: WalletViewModel,
    blocktankViewModel: BlocktankViewModel,
    currencyViewModel: CurrencyViewModel,
    activityListViewModel: ActivityListViewModel,
    transferViewModel: TransferViewModel,
    settingsViewModel: SettingsViewModel,
) {
    val navController = rememberNavController()
    val context = LocalContext.current
    val lifecycle = LocalLifecycleOwner.current.lifecycle
    val scope = rememberCoroutineScope()

    // Effects on app entering fg (ON_START) / bg (ON_STOP)
    DisposableEffect(lifecycle) {
        // TODO ADAPT THIS LOGIC TO WORK WITH LightningNodeService
        val observer = LifecycleEventObserver { _, event ->
            when (event) {
                Lifecycle.Event.ON_START -> {
                    try {
                        walletViewModel.start()
                    } catch (e: Throwable) {
                        Logger.error("Failed to start wallet", e)
                    }

                    val pendingTransaction = NewTransactionSheetDetails.load(context)
                    if (pendingTransaction != null) {
                        appViewModel.showNewTransactionSheet(pendingTransaction)
                        NewTransactionSheetDetails.clear(context)
                    }

                    currencyViewModel.triggerRefresh()
                    blocktankViewModel.triggerRefreshOrders()
                }

                else -> Unit
            }
        }

        lifecycle.addObserver(observer)
        onDispose {
            lifecycle.removeObserver(observer)
        }
    }

    LaunchedEffect(Unit) {
        walletViewModel.observeLdkWallet()
    }

    LaunchedEffect(appViewModel) {
        appViewModel.mainScreenEffect.collect {
            when (it) {
                is MainScreenEffect.NavigateActivityDetail -> navController.navigate(Routes.ActivityDetail(it.activityId))
                else -> Unit
            }
        }
    }

    val walletUiState by walletViewModel.uiState.collectAsState()
    val nodeLifecycleState = walletUiState.nodeLifecycleState

    var walletIsInitializing by remember { mutableStateOf(nodeLifecycleState == NodeLifecycleState.Initializing) }
    var walletInitShouldFinish by remember { mutableStateOf(false) }

    // React to nodeLifecycleState changes
    LaunchedEffect(nodeLifecycleState) {
        when (nodeLifecycleState) {
            NodeLifecycleState.Initializing -> {
                walletIsInitializing = true
            }

            NodeLifecycleState.Running -> {
                walletInitShouldFinish = true
            }

            is NodeLifecycleState.ErrorStarting -> {
                walletInitShouldFinish = true
            }

            else -> Unit
        }
    }

    if (walletIsInitializing) {
        // TODO ADAPT THIS LOGIC TO WORK WITH LightningNodeService
        if (nodeLifecycleState is NodeLifecycleState.ErrorStarting) {
            WalletInitResultView(result = WalletInitResult.Failed(nodeLifecycleState.cause)) {
                scope.launch {
                    try {
                        walletViewModel.setInitNodeLifecycleState()
                        walletViewModel.start()
                    } catch (e: Exception) {
                        Logger.error("Failed to start wallet on retry", e)
                    }
                }
            }
        } else {
            InitializingWalletView(
                shouldFinish = walletInitShouldFinish,
                onComplete = {
                    Logger.debug("Wallet finished initializing but node state is $nodeLifecycleState")

                    if (nodeLifecycleState == NodeLifecycleState.Running) {
                        walletIsInitializing = false
                    }
                }
            )
        }
    } else if (walletViewModel.isRestoringWallet) {
        WalletInitResultView(result = WalletInitResult.Restored) {
            walletViewModel.setRestoringWalletState(false)
        }
    } else {
        val balance by walletViewModel.balanceState.collectAsStateWithLifecycle()
        val currencies by currencyViewModel.uiState.collectAsState()

        LaunchedEffect(balance) {
            // Anytime we receive a balance update, we should sync the payments to activity list
            activityListViewModel.syncLdkNodePayments()
        }

        CompositionLocalProvider(
            LocalAppViewModel provides appViewModel,
            LocalWalletViewModel provides walletViewModel,
            LocalBlocktankViewModel provides blocktankViewModel,
            LocalCurrencyViewModel provides currencyViewModel,
            LocalActivityListViewModel provides activityListViewModel,
            LocalTransferViewModel provides transferViewModel,
            LocalSettingsViewModel provides settingsViewModel,
            LocalBalances provides balance,
            LocalCurrencies provides currencies,
        ) {
            NavHost(navController, startDestination = Routes.Home) {
<<<<<<< HEAD
                home(walletViewModel, appViewModel, activityListViewModel, settingsViewModel, navController)
                settings(navController, settingsViewModel)
                profile(navController, settingsViewModel)
=======
                home(walletViewModel, appViewModel, activityListViewModel, navController)
                settings(navController, appViewModel)
                profile(navController, appViewModel)
                shop(navController, appViewModel)
>>>>>>> 10793091
                nodeState(walletViewModel, navController)
                generalSettings(navController)
                advancedSettings(navController)
                aboutSettings(navController)
                transactionSpeedSettings(navController)
                securitySettings(navController)
                disablePin(navController)
                changePin(navController)
                changePinNew(navController)
                changePinConfirm(navController)
                changePinResult(navController)
                defaultUnitSettings(currencyViewModel, navController)
                localCurrencySettings(currencyViewModel, navController)
                backupSettings(navController)
                backupWalletSettings(navController)
                restoreWalletSettings(navController)
                channelOrdersSettings(navController)
                orderDetailSettings(navController)
                cjitDetailSettings(navController)
                lightning(walletViewModel, navController)
                devSettings(walletViewModel, navController)
                regtestSettings(navController)
                activityItem(activityListViewModel, navController)
                qrScanner(appViewModel, navController)
                authCheck(navController)
                logs(navController)
                suggestions(navController)

                // TODO extract transferNavigation
                navigation<Routes.TransferRoot>(
                    startDestination = Routes.TransferIntro,
                ) {
                    composable<Routes.TransferIntro> {
                        TransferIntroScreen(
                            onContinueClick = {
                                navController.navigateToTransferFunding()
                                settingsViewModel.setHasSeenTransferIntro(true)
                            },
                            onCloseClick = { navController.navigateToHome() },
                        )
                    }
                    composable<Routes.SavingsIntro> {
                        SavingsIntroScreen(
                            onContinueClick = {
                                navController.navigate(Routes.SavingsAvailability)
                                settingsViewModel.setHasSeenSavingsIntro(true)
                            },
                            onBackClick = { navController.popBackStack() },
                            onCloseClick = { navController.navigateToHome() },
                        )
                    }
                    composable<Routes.SavingsAvailability> {
                        SavingsAvailabilityScreen(
                            onBackClick = { navController.popBackStack() },
                            onCancelClick = { navController.navigateToHome() },
                            onContinueClick = { navController.navigate(Routes.SavingsConfirm) },
                        )
                    }
                    composable<Routes.SavingsConfirm> {
                        SavingsConfirmScreen(
                            onConfirm = { navController.navigate(Routes.SavingsProgress) },
                            onAdvancedClick = { navController.navigate(Routes.SavingsAdvanced) },
                            onBackClick = { navController.popBackStack() },
                            onCloseClick = { navController.navigateToHome() },
                        )
                    }
                    composable<Routes.SavingsAdvanced> {
                        SavingsAdvancedScreen(
                            onContinueClick = { navController.popBackStack<Routes.SavingsConfirm>(inclusive = false) },
                            onBackClick = { navController.popBackStack() },
                            onCloseClick = { navController.navigateToHome() },
                        )
                    }
                    composable<Routes.SavingsProgress> {
                        SavingsProgressScreen(
                            onContinueClick = { navController.navigateToHome() },
                            onCloseClick = { navController.navigateToHome() },
                        )
                    }
                    composable<Routes.SpendingIntro> {
                        SpendingIntroScreen(
                            onContinueClick = {
                                navController.navigate(Routes.SpendingAmount)
                                settingsViewModel.setHasSeenSpendingIntro(true)
                            },
                            onBackClick = { navController.popBackStack() },
                            onCloseClick = { navController.navigateToHome() },
                        )
                    }
                    composable<Routes.SpendingAmount> {
                        SpendingAmountScreen(
                            viewModel = transferViewModel,
                            onBackClick = { navController.popBackStack() },
                            onCloseClick = { navController.navigateToHome() },
                            onOrderCreated = { navController.navigate(Routes.SpendingConfirm) },
                        )
                    }
                    composable<Routes.SpendingConfirm> {
                        SpendingConfirmScreen(
                            viewModel = transferViewModel,
                            onBackClick = { navController.popBackStack() },
                            onCloseClick = { navController.navigateToHome() },
                            onLearnMoreClick = { navController.navigate(Routes.TransferLiquidity) },
                            onAdvancedClick = { navController.navigate(Routes.SpendingAdvanced) },
                            onConfirm = { navController.navigate(Routes.SettingUp) },
                        )
                    }
                    composable<Routes.SpendingAdvanced> {
                        SpendingAdvancedScreen(
                            viewModel = transferViewModel,
                            onBackClick = { navController.popBackStack() },
                            onCloseClick = { navController.navigateToHome() },
                            onOrderCreated = { navController.popBackStack<Routes.SpendingConfirm>(inclusive = false) },
                        )
                    }
                    composable<Routes.TransferLiquidity> {
                        LiquidityScreen(
                            onBackClick = { navController.popBackStack() },
                            onCloseClick = { navController.navigateToHome() },
                            onContinueClick = { navController.popBackStack() }
                        )
                    }
                    composable<Routes.SettingUp> {
                        SettingUpScreen(
                            viewModel = transferViewModel,
                            onCloseClick = { navController.navigateToHome() },
                            onContinueClick = { navController.navigateToHome() },
                        )
                    }
                    composable<Routes.Funding> {
                        val hasSeenSpendingIntro by settingsViewModel.hasSeenSpendingIntro.collectAsState()
                        FundingScreen(
                            onTransfer = {
                                if (!hasSeenSpendingIntro) {
                                    navController.navigateToTransferSpendingIntro()
                                } else {
                                    navController.navigateToTransferSpendingAmount()
                                }
                            },
                            onFund = {
                                scope.launch {
                                    // TODO show receive sheet -> ReceiveAmount
                                    navController.navigateToHome()
                                    delay(500) // Wait for nav to actually finish
                                    appViewModel.showSheet(BottomSheetType.Receive)
                                }
                            },
                            onAdvanced = { navController.navigate(Routes.FundingAdvanced) },
                            onBackClick = { navController.popBackStack() },
                            onCloseClick = { navController.navigateUp() },
                        )
                    }
                    composable<Routes.FundingAdvanced> {
                        FundingAdvancedScreen(
                            onLnUrl = { navController.navigateToQrScanner() },
                            onManual = { navController.navigate(Routes.ExternalNav) },
                            onBackClick = { navController.popBackStack() },
                            onCloseClick = { navController.popBackStack<Routes.TransferRoot>(inclusive = true) },
                        )
                    }
                    navigation<Routes.ExternalNav>(
                        startDestination = Routes.ExternalConnection,
                    ) {
                        composable<Routes.ExternalConnection> {
                            val parentEntry = remember(it) { navController.getBackStackEntry(Routes.ExternalNav) }
                            val viewModel = hiltViewModel<ExternalNodeViewModel>(parentEntry)

                            ExternalConnectionScreen(
                                viewModel = viewModel,
                                onNodeConnected = { navController.navigate(Routes.ExternalAmount) },
                                onBackClick = { navController.popBackStack() },
                                onCloseClick = { navController.popBackStack<Routes.TransferRoot>(inclusive = true) },
                            )
                        }
                        composable<Routes.ExternalAmount> {
                            val parentEntry = remember(it) { navController.getBackStackEntry(Routes.ExternalNav) }
                            val viewModel = hiltViewModel<ExternalNodeViewModel>(parentEntry)

                            ExternalAmountScreen(
                                viewModel = viewModel,
                                onContinue = { navController.navigate(Routes.ExternalConfirm) },
                                onBackClick = { navController.popBackStack() },
                                onCloseClick = { navController.popBackStack<Routes.TransferRoot>(inclusive = true) },
                            )
                        }
                        composable<Routes.ExternalConfirm> {
                            val parentEntry = remember(it) { navController.getBackStackEntry(Routes.ExternalNav) }
                            val viewModel = hiltViewModel<ExternalNodeViewModel>(parentEntry)

                            ExternalConfirmScreen(
                                viewModel = viewModel,
                                onConfirm = {
                                    walletViewModel.refreshState()
                                    navController.navigate(Routes.ExternalSuccess)
                                },
                                onNetworkFeeClick = { navController.navigate(Routes.ExternalFeeCustom) },
                                onBackClick = { navController.popBackStack() },
                                onCloseClick = { navController.popBackStack<Routes.TransferRoot>(inclusive = true) },
                            )
                        }
                        composable<Routes.ExternalSuccess> {
                            ExternalSuccessScreen(
                                onContinue = { navController.navigateToHome() },
                                onClose = { navController.navigateToHome() },
                            )
                        }
                        composable<Routes.ExternalFeeCustom> {
                            ExternalFeeCustomScreen(
                                onBackClick = { navController.popBackStack() },
                                onCloseClick = { navController.popBackStack<Routes.TransferRoot>(inclusive = true) },
                            )
                        }
                    }
                }
            }
        }
    }
}

// region destinations
private fun NavGraphBuilder.home(
    viewModel: WalletViewModel,
    appViewModel: AppViewModel,
    activityListViewModel: ActivityListViewModel,
    settingsViewModel: SettingsViewModel,
    navController: NavHostController,
) {
    composable<Routes.Home> {
        HomeScreen(
            walletViewModel = viewModel,
            appViewModel = appViewModel,
            activityListViewModel = activityListViewModel,
            settingsViewModel = settingsViewModel,
            rootNavController = navController,
        )
    }
}

private fun NavGraphBuilder.settings(
    navController: NavHostController,
    settingsViewModel: SettingsViewModel,
) {
    composableWithDefaultTransitions<Routes.Settings> {
        SettingsScreen(navController)
    }
    composableWithDefaultTransitions<Routes.QuickPayIntro> {
        QuickPayIntroScreen(
            onBack = { navController.popBackStack() },
            onClose = { navController.navigateToHome() },
            onContinue = {
                settingsViewModel.setQuickPayIntroSeen(true)
                navController.navigate(Routes.QuickPaySettings)
            }
        )
    }
    composableWithDefaultTransitions<Routes.QuickPaySettings> {
        QuickPaySettingsScreen(
            onBack = { navController.popBackStack() },
            onClose = { navController.navigateToHome() },
        )
    }
}

private fun NavGraphBuilder.profile(
    navController: NavHostController,
    settingsViewModel: SettingsViewModel,
) {
    composableWithDefaultTransitions<Routes.ProfileIntro> {
        ProfileIntroScreen(
            onClose = { navController.navigateToHome() },
            onContinue = {
                settingsViewModel.setHasSeenProfileIntro(true)
                navController.navigate(Routes.CreateProfile)
            }
        )
    }
    composableWithDefaultTransitions<Routes.CreateProfile> {
        CreateProfileScreen(
            onBack = { navController.popBackStack() },
            onClose = { navController.navigateToHome() },
        )
    }
}

private fun NavGraphBuilder.shop(
    navController: NavHostController,
    appViewModel: AppViewModel,
) {
    composableWithDefaultTransitions<Routes.ShopIntro> {
        ShopIntroScreen(
            onClose = { navController.navigateToHome() },
            onContinue = {
                appViewModel.setHasSeenShopIntro(true)
                navController.navigate(Routes.ShopDiscover)
            }
        )
    }
    composableWithDefaultTransitions<Routes.ShopDiscover> {
        ShopDiscoverScreen(
            onClose = { navController.navigateToHome() },
        )
    }
}

private fun NavGraphBuilder.nodeState(
    viewModel: WalletViewModel,
    navController: NavHostController,
) {
    composable<Routes.NodeState>(
        enterTransition = { screenSlideIn },
        exitTransition = { screenSlideOut },
    ) {
        NodeStateScreen(viewModel, navController)
    }
}

private fun NavGraphBuilder.generalSettings(navController: NavHostController) {
    composableWithDefaultTransitions<Routes.GeneralSettings> {
        GeneralSettingsScreen(navController)
    }

    composableWithDefaultTransitions<Routes.WidgetsSettings> {
        WidgetsSettingsScreen(navController)
    }

    composableWithDefaultTransitions<Routes.TagsSettings> {
        TagsSettingsScreen(navController)
    }
}

private fun NavGraphBuilder.advancedSettings(navController: NavHostController) {
    composableWithDefaultTransitions<Routes.AdvancedSettings> {
        AdvancedSettingsScreen(navController)
    }
}

private fun NavGraphBuilder.aboutSettings(navController: NavHostController) {
    composableWithDefaultTransitions<Routes.AboutSettings> {
        AboutScreen(navController)
    }
}

private fun NavGraphBuilder.transactionSpeedSettings(navController: NavHostController) {
    composableWithDefaultTransitions<Routes.TransactionSpeedSettings> {
        TransactionSpeedSettingsScreen(navController)
    }
    composableWithDefaultTransitions<Routes.CustomFeeSettings> {
        CustomFeeSettingsScreen(navController)
    }
}

private fun NavGraphBuilder.securitySettings(navController: NavHostController) {
    composableWithDefaultTransitions<Routes.SecuritySettings> {
        SecuritySettingsScreen(navController = navController)
    }
}

private fun NavGraphBuilder.disablePin(navController: NavHostController) {
    composableWithDefaultTransitions<Routes.DisablePin> {
        DisablePinScreen(navController)
    }
}

private fun NavGraphBuilder.changePin(navController: NavHostController) {
    composableWithDefaultTransitions<Routes.ChangePin> {
        ChangePinScreen(navController)
    }
}

private fun NavGraphBuilder.changePinNew(navController: NavHostController) {
    composableWithDefaultTransitions<Routes.ChangePinNew> {
        ChangePinNewScreen(navController)
    }
}

private fun NavGraphBuilder.changePinConfirm(navController: NavHostController) {
    composableWithDefaultTransitions<Routes.ChangePinConfirm> { navBackEntry ->
        val route = navBackEntry.toRoute<Routes.ChangePinConfirm>()
        ChangePinConfirmScreen(
            newPin = route.newPin,
            navController = navController,
        )
    }
}

private fun NavGraphBuilder.changePinResult(navController: NavHostController) {
    composableWithDefaultTransitions<Routes.ChangePinResult> {
        ChangePinResultScreen(navController)
    }
}

private fun NavGraphBuilder.defaultUnitSettings(
    currencyViewModel: CurrencyViewModel,
    navController: NavHostController,
) {
    composableWithDefaultTransitions<Routes.DefaultUnitSettings> {
        DefaultUnitSettingsScreen(currencyViewModel, navController)
    }
}

private fun NavGraphBuilder.localCurrencySettings(
    currencyViewModel: CurrencyViewModel,
    navController: NavHostController,
) {
    composableWithDefaultTransitions<Routes.LocalCurrencySettings> {
        LocalCurrencySettingsScreen(currencyViewModel, navController)
    }
}

private fun NavGraphBuilder.backupSettings(
    navController: NavHostController,
) {
    composableWithDefaultTransitions<Routes.BackupSettings> {
        BackupSettingsScreen(navController)
    }
}

private fun NavGraphBuilder.backupWalletSettings(
    navController: NavHostController,
) {
    composableWithDefaultTransitions<Routes.BackupWalletSettings> {
        BackupWalletScreen(navController)
    }
}

private fun NavGraphBuilder.restoreWalletSettings(
    navController: NavHostController,
) {
    composableWithDefaultTransitions<Routes.RestoreWalletSettings> {
        RestoreWalletScreen(navController)
    }
}

private fun NavGraphBuilder.channelOrdersSettings(
    navController: NavHostController,
) {
    composableWithDefaultTransitions<Routes.ChannelOrdersSettings> {
        ChannelOrdersScreen(
            onBackClick = { navController.popBackStack() },
            onOrderItemClick = { navController.navigateToOrderDetail(it) },
            onCjitItemClick = { navController.navigateToCjitDetail(it) },
        )
    }
}

private fun NavGraphBuilder.orderDetailSettings(
    navController: NavHostController,
) {
    composableWithDefaultTransitions<Routes.OrderDetail> { navBackEntry ->
        OrderDetailScreen(
            orderItem = navBackEntry.toRoute(),
            onBackClick = { navController.popBackStack() },
        )
    }
}

private fun NavGraphBuilder.cjitDetailSettings(
    navController: NavHostController,
) {
    composableWithDefaultTransitions<Routes.CjitDetail> { navBackEntry ->
        CJitDetailScreen(
            cjitItem = navBackEntry.toRoute(),
            onBackClick = { navController.popBackStack() },
        )
    }
}

private fun NavGraphBuilder.lightning(
    viewModel: WalletViewModel,
    navController: NavHostController,
) {
    composableWithDefaultTransitions<Routes.Lightning> {
        LightningSettingsScreen(viewModel, navController)
    }
}

private fun NavGraphBuilder.devSettings(
    viewModel: WalletViewModel,
    navController: NavHostController,
) {
    composableWithDefaultTransitions<Routes.DevSettings> {
        DevSettingsScreen(viewModel, navController)
    }
}

private fun NavGraphBuilder.regtestSettings(
    navController: NavHostController,
) {
    composableWithDefaultTransitions<Routes.RegtestSettings> {
        val viewModel = hiltViewModel<BlocktankRegtestViewModel>()
        BlocktankRegtestScreen(viewModel, navController)
    }
}

private fun NavGraphBuilder.activityItem(
    activityListViewModel: ActivityListViewModel,
    navController: NavHostController,
) {
    composableWithDefaultTransitions<Routes.ActivityDetail> { navBackEntry ->
        ActivityDetailScreen(
            listViewModel = activityListViewModel,
            route = navBackEntry.toRoute(),
            onExploreClick = { id -> navController.navigateToActivityExplore(id) },
            onBackClick = { navController.popBackStack() },
            onCloseClick = { navController.navigateToHome() },
        )
    }
    composableWithDefaultTransitions<Routes.ActivityExplore> { navBackEntry ->
        ActivityExploreScreen(
            listViewModel = activityListViewModel,
            route = navBackEntry.toRoute(),
            onBackClick = { navController.popBackStack() },
            onCloseClick = { navController.navigateToHome() },
        )
    }
}

private fun NavGraphBuilder.qrScanner(
    appViewModel: AppViewModel,
    navController: NavHostController,
) {
    composable<Routes.QrScanner>(
        enterTransition = { screenSlideIn },
        exitTransition = { screenSlideOut },
    ) {
        QrScanningScreen(navController = navController) { qrCode ->
            navController.popBackStack()
            appViewModel.onScanSuccess(
                data = qrCode,
                onResultDelay = 650 // slight delay to for home navigation before showing send sheet
            )
        }
    }
}

private fun NavGraphBuilder.authCheck(
    navController: NavHostController,
) {
    composable<Routes.AuthCheck> { navBackEntry ->
        val route = navBackEntry.toRoute<Routes.AuthCheck>()
        AuthCheckScreen(
            route = route,
            navController = navController,
        )
    }
}

private fun NavGraphBuilder.logs(
    navController: NavHostController,
) {
    composableWithDefaultTransitions<Routes.Logs> {
        LogsScreen(navController)
    }
    composableWithDefaultTransitions<Routes.LogDetail> { navBackEntry ->
        val route = navBackEntry.toRoute<Routes.LogDetail>()
        LogDetailScreen(
            navController = navController,
            fileName = route.fileName,
        )
    }
}

private fun NavGraphBuilder.suggestions(
    navController: NavHostController,
) {
    composable<Routes.BuyIntro>(
        enterTransition = { screenSlideIn },
        exitTransition = { screenSlideOut },
    ) {
        BuyIntroScreen(
            onBackClick = { navController.popBackStack() }
        )
    }
    composableWithDefaultTransitions<Routes.Support> {
        SupportScreen(
            onBack = { navController.popBackStack() },
            onClose = { navController.navigateToHome() },
            navigateReportIssue = { navController.navigate(Routes.ReportIssue) }
        )
    }

    composableWithDefaultTransitions<Routes.ReportIssue> {
        ReportIssueScreen(
            onBack = { navController.popBackStack() },
            onClose = { navController.navigateToHome() },
            navigateResultScreen = { isSuccess ->
                if (isSuccess) {
                    navController.navigate(Routes.ReportIssueSuccess)
                } else {
                    navController.navigate(Routes.ReportIssueFailure)
                }
            }
        )
    }

    composableWithDefaultTransitions<Routes.ReportIssueSuccess> {
        ReportIssueResultScreen(
            isSuccess = true,
            onBack = { navController.popBackStack() },
            onClose = { navController.navigateToHome() },
        )
    }

    composableWithDefaultTransitions<Routes.ReportIssueFailure> {
        ReportIssueResultScreen(
            isSuccess = false,
            onBack = { navController.popBackStack() },
            onClose = { navController.navigateToHome() },
        )
    }
}

// endregion

// region events
fun NavController.navigateToHome() = navigate(
    route = Routes.Home,
    navOptions = navOptions { popUpTo(Routes.Home) }
)

fun NavController.navigateToSettings() = navigate(
    route = Routes.Settings,
)

fun NavController.navigateToNodeState() = navigate(
    route = Routes.NodeState,
)

fun NavController.navigateToGeneralSettings() = navigate(
    route = Routes.GeneralSettings,
)

fun NavController.navigateToSecuritySettings() = navigate(
    route = Routes.SecuritySettings,
)

fun NavController.navigateToDisablePin() = navigate(
    route = Routes.DisablePin,
)

fun NavController.navigateToChangePin() = navigate(
    route = Routes.ChangePin,
)

fun NavController.navigateToChangePinNew() = navigate(
    route = Routes.ChangePinNew,
)

fun NavController.navigateToChangePinConfirm(newPin: String) = navigate(
    route = Routes.ChangePinConfirm(newPin),
)

fun NavController.navigateToChangePinResult() = navigate(
    route = Routes.ChangePinResult,
)

fun NavController.navigateToAuthCheck(
    showLogoOnPin: Boolean = false,
    requirePin: Boolean = false,
    requireBiometrics: Boolean = false,
    onSuccessActionId: String,
    navOptions: NavOptions? = null,
) = navigate(
    route = Routes.AuthCheck(
        showLogoOnPin = showLogoOnPin,
        requirePin = requirePin,
        requireBiometrics = requireBiometrics,
        onSuccessActionId = onSuccessActionId,
    ),
    navOptions = navOptions,
)

fun NavController.navigateToDefaultUnitSettings() = navigate(
    route = Routes.DefaultUnitSettings,
)

fun NavController.navigateToLocalCurrencySettings() = navigate(
    route = Routes.LocalCurrencySettings,
)

fun NavController.navigateToBackupSettings() = navigate(
    route = Routes.BackupSettings,
)

fun NavController.navigateToBackupWalletSettings() = navigate(
    route = Routes.BackupWalletSettings,
)

fun NavController.navigateToRestoreWalletSettings() = navigate(
    route = Routes.RestoreWalletSettings,
)

fun NavController.navigateToChannelOrdersSettings() = navigate(
    route = Routes.ChannelOrdersSettings,
)

fun NavController.navigateToOrderDetail(id: String) = navigate(
    route = Routes.OrderDetail(id),
)

fun NavController.navigateToCjitDetail(id: String) = navigate(
    route = Routes.CjitDetail(id),
)

fun NavController.navigateToLightning() = navigate(
    route = Routes.Lightning,
)

fun NavController.navigateToDevSettings() = navigate(
    route = Routes.DevSettings,
)

fun NavController.navigateToRegtestSettings() = navigate(
    route = Routes.RegtestSettings,
)

fun NavController.navigateToTransferSavingsIntro() = navigate(
    route = Routes.SavingsIntro,
)

fun NavController.navigateToTransferSavingsAvailability() = navigate(
    route = Routes.SavingsAvailability,
)

fun NavController.navigateToTransferSpendingIntro() = navigate(
    route = Routes.SpendingIntro,
)

fun NavController.navigateToTransferSpendingAmount() = navigate(
    route = Routes.SpendingAmount,
)

fun NavController.navigateToTransferIntro() = navigate(
    route = Routes.TransferIntro,
)

fun NavController.navigateToTransferFunding() = navigate(
    route = Routes.Funding,
)

fun NavController.navigateToActivityItem(id: String) = navigate(
    route = Routes.ActivityDetail(id),
)

fun NavController.navigateToActivityExplore(id: String) = navigate(
    route = Routes.ActivityExplore(id),
)

fun NavController.navigateToQrScanner() = navigate(
    route = Routes.QrScanner,
)

fun NavController.navigateToLogs() = navigate(
    route = Routes.Logs,
)

fun NavController.navigateToLogDetail(fileName: String) = navigate(
    route = Routes.LogDetail(fileName),
)

fun NavController.navigateToTransactionSpeedSettings() = navigate(
    route = Routes.TransactionSpeedSettings,
)

fun NavController.navigateToCustomFeeSettings() = navigate(
    route = Routes.CustomFeeSettings,
)

fun NavController.navigateToWidgetsSettings() = navigate(
    route = Routes.WidgetsSettings,
)

fun NavController.navigateToQuickPaySettings() = navigate(
    route = Routes.QuickPaySettings,
)

fun NavController.navigateToTagsSettings() = navigate(
    route = Routes.TagsSettings,
)

fun NavController.navigateToAdvancedSettings() = navigate(
    route = Routes.AdvancedSettings,
)

fun NavController.navigateToAboutSettings() = navigate(
    route = Routes.AboutSettings,
)
// endregion

object Routes {
    @Serializable
    data object Home

    @Serializable
    data object Settings

    @Serializable
    data object NodeState

    @Serializable
    data object GeneralSettings

    @Serializable
    data object TransactionSpeedSettings

    @Serializable
    data object WidgetsSettings

    @Serializable
    data object TagsSettings

    @Serializable
    data object AdvancedSettings

    @Serializable
    data object AboutSettings

    @Serializable
    data object CustomFeeSettings

    @Serializable
    data object SecuritySettings

    @Serializable
    data object DisablePin

    @Serializable
    data object ChangePin

    @Serializable
    data object ChangePinNew

    @Serializable
    data class ChangePinConfirm(val newPin: String)

    @Serializable
    data object ChangePinResult

    @Serializable
    data class AuthCheck(
        val showLogoOnPin: Boolean = false,
        val requirePin: Boolean = false,
        val requireBiometrics: Boolean = false,
        val onSuccessActionId: String,
    )

    @Serializable
    data object DefaultUnitSettings

    @Serializable
    data object LocalCurrencySettings

    @Serializable
    data object BackupSettings

    @Serializable
    data object BackupWalletSettings

    @Serializable
    data object RestoreWalletSettings

    @Serializable
    data object ChannelOrdersSettings

    @Serializable
    data object Logs

    @Serializable
    data class LogDetail(val fileName: String)

    @Serializable
    data class OrderDetail(val id: String)

    @Serializable
    data class CjitDetail(val id: String)

    @Serializable
    data object Lightning

    @Serializable
    data object DevSettings

    @Serializable
    data object RegtestSettings

    @Serializable
    data object TransferRoot

    @Serializable
    data object TransferIntro

    @Serializable
    data object SpendingIntro

    @Serializable
    data object SpendingAmount

    @Serializable
    data object SpendingConfirm

    @Serializable
    data object SpendingAdvanced

    @Serializable
    data object TransferLiquidity

    @Serializable
    data object SettingUp

    @Serializable
    data object SavingsIntro

    @Serializable
    data object SavingsAvailability

    @Serializable
    data object SavingsConfirm

    @Serializable
    data object SavingsAdvanced

    @Serializable
    data object SavingsProgress

    @Serializable
    data object Funding

    @Serializable
    data object FundingAdvanced

    @Serializable
    data object ExternalNav

    @Serializable
    data object ExternalConnection

    @Serializable
    data object ExternalAmount

    @Serializable
    data object ExternalConfirm

    @Serializable
    data object ExternalSuccess

    @Serializable
    data object ExternalFeeCustom

    @Serializable
    data class ActivityDetail(val id: String)

    @Serializable
    data class ActivityExplore(val id: String)

    @Serializable
    data object QrScanner

    @Serializable
    data object BuyIntro

    @Serializable
    data object Support

    @Serializable
    data object ReportIssue

    @Serializable
    data object ReportIssueSuccess

    @Serializable
    data object ReportIssueFailure

    @Serializable
    data object QuickPayIntro

    @Serializable
    data object QuickPaySettings

    @Serializable
    data object ProfileIntro

    @Serializable
    data object CreateProfile

    @Serializable
    data object ShopIntro

    @Serializable
    data object ShopDiscover
}<|MERGE_RESOLUTION|>--- conflicted
+++ resolved
@@ -37,7 +37,11 @@
 import to.bitkit.ui.onboarding.WalletInitResult
 import to.bitkit.ui.onboarding.WalletInitResultView
 import to.bitkit.ui.screens.DevSettingsScreen
+import to.bitkit.ui.screens.profile.CreateProfileScreen
+import to.bitkit.ui.screens.profile.ProfileIntroScreen
 import to.bitkit.ui.screens.scanner.QrScanningScreen
+import to.bitkit.ui.screens.shop.ShopDiscoverScreen
+import to.bitkit.ui.screens.shop.ShopIntroScreen
 import to.bitkit.ui.screens.transfer.FundingAdvancedScreen
 import to.bitkit.ui.screens.transfer.FundingScreen
 import to.bitkit.ui.screens.transfer.LiquidityScreen
@@ -86,10 +90,6 @@
 import to.bitkit.ui.settings.pin.ChangePinResultScreen
 import to.bitkit.ui.settings.pin.ChangePinScreen
 import to.bitkit.ui.settings.pin.DisablePinScreen
-import to.bitkit.ui.screens.profile.CreateProfileScreen
-import to.bitkit.ui.screens.profile.ProfileIntroScreen
-import to.bitkit.ui.screens.shop.ShopDiscoverScreen
-import to.bitkit.ui.screens.shop.ShopIntroScreen
 import to.bitkit.ui.settings.quickPay.QuickPayIntroScreen
 import to.bitkit.ui.settings.quickPay.QuickPaySettingsScreen
 import to.bitkit.ui.settings.support.ReportIssueResultScreen
@@ -246,16 +246,10 @@
             LocalCurrencies provides currencies,
         ) {
             NavHost(navController, startDestination = Routes.Home) {
-<<<<<<< HEAD
                 home(walletViewModel, appViewModel, activityListViewModel, settingsViewModel, navController)
                 settings(navController, settingsViewModel)
                 profile(navController, settingsViewModel)
-=======
-                home(walletViewModel, appViewModel, activityListViewModel, navController)
-                settings(navController, appViewModel)
-                profile(navController, appViewModel)
-                shop(navController, appViewModel)
->>>>>>> 10793091
+                shop(navController, settingsViewModel)
                 nodeState(walletViewModel, navController)
                 generalSettings(navController)
                 advancedSettings(navController)
@@ -542,13 +536,13 @@
 
 private fun NavGraphBuilder.shop(
     navController: NavHostController,
-    appViewModel: AppViewModel,
+    settingsViewModel: SettingsViewModel,
 ) {
     composableWithDefaultTransitions<Routes.ShopIntro> {
         ShopIntroScreen(
             onClose = { navController.navigateToHome() },
             onContinue = {
-                appViewModel.setHasSeenShopIntro(true)
+                settingsViewModel.setHasSeenShopIntro(true)
                 navController.navigate(Routes.ShopDiscover)
             }
         )
