--- conflicted
+++ resolved
@@ -244,14 +244,9 @@
             LocalCurrencies provides currencies,
         ) {
             NavHost(navController, startDestination = Routes.Home) {
-<<<<<<< HEAD
                 home(walletViewModel, appViewModel, activityListViewModel, settingsViewModel, navController)
                 settings(navController, settingsViewModel)
-=======
-                home(walletViewModel, appViewModel, activityListViewModel, navController)
-                settings(navController, appViewModel)
-                profile(navController, appViewModel)
->>>>>>> 25db6575
+                profile(navController, settingsViewModel)
                 nodeState(walletViewModel, navController)
                 generalSettings(navController)
                 advancedSettings(navController)
@@ -517,13 +512,13 @@
 
 private fun NavGraphBuilder.profile(
     navController: NavHostController,
-    appViewModel: AppViewModel,
+    settingsViewModel: SettingsViewModel,
 ) {
     composableWithDefaultTransitions<Routes.ProfileIntro> {
         ProfileIntroScreen(
             onClose = { navController.navigateToHome() },
             onContinue = {
-                appViewModel.setHasSeenProfileIntro(true)
+                settingsViewModel.setHasSeenProfileIntro(true)
                 navController.navigate(Routes.CreateProfile)
             }
         )
