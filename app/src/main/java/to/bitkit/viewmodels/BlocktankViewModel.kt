--- conflicted
+++ resolved
@@ -133,11 +133,7 @@
             couponCode = "",
             source = "bitkit-android",
             discountCode = null,
-<<<<<<< HEAD
-            turboChannel = true,
-=======
             zeroConf = true,
->>>>>>> e05b0a3a
             zeroConfPayment = false,
             zeroReserve = true,
             clientNodeId = nodeId,
@@ -199,11 +195,7 @@
     couponCode = "",
     source = "bitkit-android",
     discountCode = null,
-<<<<<<< HEAD
-    turboChannel = true,
-=======
     zeroConf = true,
->>>>>>> e05b0a3a
     zeroConfPayment = false,
     zeroReserve = true,
     clientNodeId = null,
