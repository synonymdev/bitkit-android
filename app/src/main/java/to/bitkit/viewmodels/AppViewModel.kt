--- conflicted
+++ resolved
@@ -45,7 +45,6 @@
 import to.bitkit.repositories.LightningRepo
 import to.bitkit.repositories.WalletRepo
 import to.bitkit.services.CoreService
-import to.bitkit.services.CurrencyService
 import to.bitkit.services.LdkNodeEventBus
 import to.bitkit.services.ScannerService
 import to.bitkit.services.hasLightingParam
@@ -54,6 +53,7 @@
 import to.bitkit.ui.screens.wallets.send.SendRoute
 import to.bitkit.ui.shared.toast.ToastEventBus
 import to.bitkit.utils.Logger
+import to.bitkit.utils.ResourceProvider
 import uniffi.bitkitcore.ActivityFilter
 import uniffi.bitkitcore.LightningInvoice
 import uniffi.bitkitcore.OnChainInvoice
@@ -75,12 +75,8 @@
     private val coreService: CoreService,
     private val ldkNodeEventBus: LdkNodeEventBus,
     private val settingsStore: SettingsStore,
-<<<<<<< HEAD
     private val resourceProvider: ResourceProvider,
-    private val currencyRepo: CurrencyRepo
-=======
-    private val currencyService: CurrencyService,
->>>>>>> 45f9504f
+    private val currencyRepo: CurrencyRepo,
 ) : ViewModel() {
     var splashVisible by mutableStateOf(true)
         private set
