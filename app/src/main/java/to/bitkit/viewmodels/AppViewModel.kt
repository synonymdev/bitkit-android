package to.bitkit.viewmodels

import android.content.Context
import androidx.compose.runtime.getValue
import androidx.compose.runtime.mutableStateOf
import androidx.compose.runtime.setValue
import androidx.lifecycle.ViewModel
import androidx.lifecycle.viewModelScope
import com.synonym.bitkitcore.ActivityFilter
import com.synonym.bitkitcore.LightningInvoice
import com.synonym.bitkitcore.LnurlAddressData
import com.synonym.bitkitcore.LnurlPayData
import com.synonym.bitkitcore.OnChainInvoice
import com.synonym.bitkitcore.PaymentType
import com.synonym.bitkitcore.Scanner
import dagger.hilt.android.lifecycle.HiltViewModel
import dagger.hilt.android.qualifiers.ApplicationContext
import kotlinx.coroutines.CoroutineDispatcher
import kotlinx.coroutines.delay
import kotlinx.coroutines.flow.MutableSharedFlow
import kotlinx.coroutines.flow.MutableStateFlow
import kotlinx.coroutines.flow.SharingStarted
import kotlinx.coroutines.flow.asSharedFlow
import kotlinx.coroutines.flow.asStateFlow
import kotlinx.coroutines.flow.first
import kotlinx.coroutines.flow.map
import kotlinx.coroutines.flow.stateIn
import kotlinx.coroutines.flow.update
import kotlinx.coroutines.launch
import org.lightningdevkit.ldknode.Event
import org.lightningdevkit.ldknode.PaymentId
import org.lightningdevkit.ldknode.SpendableUtxo
import org.lightningdevkit.ldknode.Txid
import to.bitkit.R
import to.bitkit.data.SettingsStore
import to.bitkit.data.keychain.Keychain
import to.bitkit.di.BgDispatcher
import to.bitkit.env.Env
import to.bitkit.ext.WatchResult
import to.bitkit.ext.rawId
import to.bitkit.ext.removeSpaces
import to.bitkit.ext.watchUntil
import to.bitkit.models.NewTransactionSheetDetails
import to.bitkit.models.NewTransactionSheetDirection
import to.bitkit.models.NewTransactionSheetType
import to.bitkit.models.Suggestion
import to.bitkit.models.Toast
import to.bitkit.models.toActivityFilter
import to.bitkit.models.toTxType
import to.bitkit.repositories.CurrencyRepo
import to.bitkit.repositories.LightningRepo
import to.bitkit.repositories.WalletRepo
import to.bitkit.services.CoreService
import to.bitkit.services.LdkNodeEventBus
import to.bitkit.services.ScannerService
import to.bitkit.services.hasLightingParam
import to.bitkit.services.lightningParam
import to.bitkit.ui.Routes
import to.bitkit.ui.components.BottomSheetType
import to.bitkit.ui.screens.wallets.send.SendRoute
import to.bitkit.ui.shared.toast.ToastEventBus
import to.bitkit.utils.Logger
import java.math.BigDecimal
import javax.inject.Inject

private const val SEND_AMOUNT_WARNING_THRESHOLD = 100.0

@HiltViewModel
class AppViewModel @Inject constructor(
    @ApplicationContext private val context: Context,
    @BgDispatcher private val bgDispatcher: CoroutineDispatcher,
    private val keychain: Keychain,
    private val scannerService: ScannerService,
    private val lightningService: LightningRepo,
    private val walletRepo: WalletRepo,
    private val coreService: CoreService,
    private val ldkNodeEventBus: LdkNodeEventBus,
    private val settingsStore: SettingsStore,
    private val currencyRepo: CurrencyRepo,
) : ViewModel() {
    var splashVisible by mutableStateOf(true)
        private set

    var isGeoBlocked by mutableStateOf<Boolean?>(null)
        private set

    private val _sendUiState = MutableStateFlow(SendUiState())
    val sendUiState = _sendUiState.asStateFlow()

    private val _sendEffect = MutableSharedFlow<SendEffect>(extraBufferCapacity = 1)
    val sendEffect = _sendEffect.asSharedFlow()
    private fun setSendEffect(effect: SendEffect) = viewModelScope.launch { _sendEffect.emit(effect) }

    private val _mainScreenEffect = MutableSharedFlow<MainScreenEffect>(extraBufferCapacity = 1)
    val mainScreenEffect = _mainScreenEffect.asSharedFlow()
    private fun mainScreenEffect(effect: MainScreenEffect) = viewModelScope.launch { _mainScreenEffect.emit(effect) }

    private val sendEvents = MutableSharedFlow<SendEvent>()
    fun setSendEvent(event: SendEvent) = viewModelScope.launch { sendEvents.emit(event) }

    private val _isAuthenticated = MutableStateFlow(false)
    val isAuthenticated = _isAuthenticated.asStateFlow()

    private val _showForgotPinSheet = MutableStateFlow(false)
    val showForgotPinSheet = _showForgotPinSheet.asStateFlow()

    fun setShowForgotPin(value: Boolean) {
        _showForgotPinSheet.value = value
    }

    fun setIsAuthenticated(value: Boolean) {
        _isAuthenticated.value = value
    }

    val pinAttemptsRemaining = keychain.pinAttemptsRemaining()
        .map { attempts -> attempts ?: Env.PIN_ATTEMPTS }
        .stateIn(viewModelScope, SharingStarted.Lazily, Env.PIN_ATTEMPTS)

    fun addTagToSelected(newTag: String) {
        _sendUiState.update {
            it.copy(
                selectedTags = (it.selectedTags + newTag).distinct()
            )
        }
        viewModelScope.launch {
            settingsStore.addLastUsedTag(newTag)
        }
    }

    fun removeTag(tag: String) {
        _sendUiState.update {
            it.copy(
                selectedTags = it.selectedTags.filterNot { tagItem -> tagItem == tag }
            )
        }
    }

    private var scan: Scanner? = null

    init {
        viewModelScope.launch {
            ToastEventBus.events.collect {
                toast(it.type, it.title, it.description, it.autoHide, it.visibilityTime)
            }
        }
        viewModelScope.launch {
            // Delays are required for auth check on launch functionality
            delay(1000)
            resetIsAuthenticatedState()
            delay(500)
            splashVisible = false
        }

        observeLdkNodeEvents()
        observeSendEvents()
        checkGeoStatus()
    }

    private fun observeLdkNodeEvents() {
        viewModelScope.launch {
            ldkNodeEventBus.events.collect { event ->
                try {
                    when (event) {
                        is Event.PaymentReceived -> {
                            handleTags(event)
                            showNewTransactionSheet(
                                NewTransactionSheetDetails(
                                    type = NewTransactionSheetType.LIGHTNING,
                                    direction = NewTransactionSheetDirection.RECEIVED,
                                    sats = (event.amountMsat / 1000u).toLong(),
                                )
                            )
                        }

                        is Event.ChannelPending -> Unit // Only relevant for channels to external nodes

                        is Event.ChannelReady -> {
                            // TODO: handle ONLY cjit as payment received. This makes it look like any channel confirmed is a received payment.
                            val channel = lightningService.getChannels()?.find { it.channelId == event.channelId }
                            if (channel != null) {
                                showNewTransactionSheet(
                                    NewTransactionSheetDetails(
                                        type = NewTransactionSheetType.LIGHTNING,
                                        direction = NewTransactionSheetDirection.RECEIVED,
                                        sats = (channel.inboundCapacityMsat / 1000u).toLong(),
                                    )
                                )
                            } else {
                                toast(
                                    type = Toast.ToastType.ERROR,
                                    title = "Channel opened",
                                    description = "Ready to send"
                                )
                            }
                        }

                        is Event.ChannelClosed -> {
                            toast(
                                type = Toast.ToastType.LIGHTNING,
                                title = "Channel closed",
                                description = "Balance moved from spending to savings"
                            )
                        }

                        is Event.PaymentSuccessful -> {
                            // TODO: fee is not the sats sent. Need to get this amount from elsewhere like send flow or something.
                            showNewTransactionSheet(
                                NewTransactionSheetDetails(
                                    type = NewTransactionSheetType.LIGHTNING,
                                    direction = NewTransactionSheetDirection.SENT,
                                    sats = ((event.feePaidMsat ?: 0u) / 1000u).toLong(),
                                )
                            )
                        }

                        is Event.PaymentClaimable -> Unit
                        is Event.PaymentFailed -> Unit
                        is Event.PaymentForwarded -> Unit
                    }
                } catch (e: Exception) {
                    Logger.error("LDK event handler error", e)
                }
            }
        }
    }

    private suspend fun handleTags(event: Event.PaymentReceived) {
        val tags = walletRepo.searchInvoice(txId = event.paymentHash).getOrNull()?.tags.orEmpty()
        walletRepo.attachTagsToActivity(
            paymentHashOrTxId = event.paymentHash,
            type = ActivityFilter.LIGHTNING,
            txType = PaymentType.RECEIVED,
            tags = tags
        )
    }

    private fun checkGeoStatus() {
        viewModelScope.launch {
            try {
                isGeoBlocked = coreService.checkGeoStatus()
            } catch (e: Throwable) {
                Logger.error("Failed to check geo status: ${e.message}", context = "GeoCheck")
            }
        }
    }

    // region send
    private fun observeSendEvents() {
        viewModelScope.launch {
            sendEvents.collect {
                when (it) {
                    SendEvent.EnterManually -> onEnterManuallyClick()
                    is SendEvent.Paste -> onPasteInvoice(it.data)
                    is SendEvent.Scan -> onScanClick()

                    is SendEvent.AddressChange -> onAddressChange(it.value)
                    SendEvent.AddressReset -> resetAddressInput()
                    is SendEvent.AddressContinue -> onAddressContinue(it.data)

                    is SendEvent.AmountChange -> onAmountChange(it.value)
                    SendEvent.AmountReset -> resetAmountInput()
                    is SendEvent.AmountContinue -> onAmountContinue(it.amount)
                    SendEvent.PaymentMethodSwitch -> onPaymentMethodSwitch()

                    is SendEvent.CoinSelectionContinue -> onCoinSelectionContinue(it.utxos)

                    SendEvent.SpeedAndFee -> toast(Exception("Coming soon: Speed and Fee"))
                    SendEvent.SwipeToPay -> onSwipeToPay()
                    SendEvent.Reset -> resetSendState()
                    SendEvent.ConfirmAmountWarning -> onConfirmAmountWarning()
                    SendEvent.DismissAmountWarning -> onDismissAmountWarning()
                    SendEvent.PayConfirmed -> onConfirmPay()
                }
            }
        }
    }

    private val isMainScanner get() = currentSheet.value !is BottomSheetType.Send

    private fun onEnterManuallyClick() {
        resetAddressInput()
        setSendEffect(SendEffect.NavigateToAddress)
    }

    private fun resetAddressInput() {
        _sendUiState.update { state ->
            state.copy(
                addressInput = "",
                isAddressInputValid = false,
            )
        }
    }

    private fun onAddressChange(value: String) {
        val valueWithoutSpaces = value.removeSpaces()
        viewModelScope.launch {
            val result = runCatching { scannerService.decode(valueWithoutSpaces) }
            _sendUiState.update {
                it.copy(
                    addressInput = valueWithoutSpaces,
                    isAddressInputValid = result.isSuccess,
                )
            }
        }
    }

    private fun onAddressContinue(data: String) {
        viewModelScope.launch {
            handleScannedData(data)
        }
    }

    private fun onAmountChange(value: String) {
        _sendUiState.update {
            it.copy(
                amountInput = value,
                isAmountInputValid = validateAmount(value)
            )
        }
    }

    private fun onPaymentMethodSwitch() {
        val nextPaymentMethod = when (_sendUiState.value.payMethod) {
            SendMethod.ONCHAIN -> SendMethod.LIGHTNING
            SendMethod.LIGHTNING -> SendMethod.ONCHAIN
        }
        _sendUiState.update {
            it.copy(
                payMethod = nextPaymentMethod,
                isAmountInputValid = validateAmount(it.amountInput, nextPaymentMethod),
            )
        }
    }

    private suspend fun onAmountContinue(amount: String) {
        _sendUiState.update {
            it.copy(
                amount = amount.toULongOrNull() ?: 0u,
            )
        }
        if (_sendUiState.value.payMethod != SendMethod.LIGHTNING && !settingsStore.data.first().coinSelectAuto) {
            setSendEffect(SendEffect.NavigateToCoinSelection)
            return
        }

        val lnUrlParameters = _sendUiState.value.lnUrlParameters
        if (lnUrlParameters != null && _sendUiState.value.bolt11.isNullOrEmpty()) {
            val address = when (lnUrlParameters) {
                is LnUrlParameters.LnUrlAddress -> lnUrlParameters.address
                is LnUrlParameters.LnUrlPay -> lnUrlParameters.address
            }

            lightningService.createLnurlInvoice(
                address = address,
                amountSatoshis = _sendUiState.value.amount
            ).onSuccess { lightningInvoice ->
                _sendUiState.update {
                    it.copy(bolt11 = lightningInvoice)
                }
                setSendEffect(SendEffect.NavigateToReview)
            }.onFailure { e ->
                Logger.error(
                    "Error generating invoice from lnurl parameters: $lnUrlParameters",
                    e = e,
                    context = "AppViewModel"
                )
                toast(
                    type = Toast.ToastType.ERROR,
                    title = context.getString(R.string.other__scan_err_decoding),
                    description = context.getString(R.string.other__scan__error__generic),
                )
            }
        } else {
            setSendEffect(SendEffect.NavigateToReview)
        }

    }

    private fun onCoinSelectionContinue(utxos: List<SpendableUtxo>) {
        _sendUiState.update {
            it.copy(selectedUtxos = utxos)
        }
        setSendEffect(SendEffect.NavigateToReview)
    }

    private fun validateAmount(
        value: String,
        payMethod: SendMethod = _sendUiState.value.payMethod,
    ): Boolean {
        if (value.isBlank()) return false
        val amount = value.toULongOrNull() ?: return false

        val lnUrlParams = _sendUiState.value.lnUrlParameters

        val isValidLNAmount = when (lnUrlParams) {
            is LnUrlParameters.LnUrlAddress -> lightningService.canSend(amount)
            is LnUrlParameters.LnUrlPay -> {
                lnUrlParams.data.minSendable / 1000u < amount
                    && amount < lnUrlParams.data.maxSendable / 1000u
                    && lightningService.canSend(amount)
            }

            null -> lightningService.canSend(amount)
        }


        return when (payMethod) {
            SendMethod.ONCHAIN -> amount > getMinOnchainTx()
            else -> isValidLNAmount && amount > 0uL
        }
    }

    private fun onPasteInvoice(data: String) {
        if (data.isBlank()) {
            Logger.error("No data in clipboard")
            return
        }
        viewModelScope.launch {
            handleScannedData(data)
        }
    }

    private fun onScanClick() {
        setSendEffect(SendEffect.NavigateToScan)
    }

    fun onScanSuccess(data: String, onResultDelay: Long = 0) {
        viewModelScope.launch {
            delay(onResultDelay)
            handleScannedData(data)
        }
    }

    private suspend fun handleScannedData(uri: String) {
        val scan = runCatching { scannerService.decode(uri) }
            .onFailure { Logger.error("Failed to decode input data $uri", it) }
            .getOrNull()
        this.scan = scan

        when (scan) {
            is Scanner.OnChain -> {
                val invoice: OnChainInvoice = scan.invoice
                val lnInvoice: LightningInvoice? = invoice.lightningParam()?.let { bolt11 ->
                    val decoded = runCatching { scannerService.decode(bolt11) }.getOrNull()
                    (decoded as? Scanner.Lightning)?.invoice
                }
                _sendUiState.update {
                    it.copy(
                        address = invoice.address,
                        bolt11 = invoice.lightningParam(),
                        amount = invoice.amountSatoshis,
                        isUnified = invoice.hasLightingParam(),
                        decodedInvoice = lnInvoice,
                        payMethod = lnInvoice?.let { SendMethod.LIGHTNING } ?: SendMethod.ONCHAIN,
                    )
                }
                val isLnInvoiceWithAmount = lnInvoice?.amountSatoshis?.takeIf { it > 0uL } != null
                if (isLnInvoiceWithAmount) {
                    Logger.info("Found amount in unified invoice, checking QuickPay conditions")

                    val quickPayHandled = handleQuickPayIfApplicable(
                        invoice = lnInvoice.bolt11,
                        amountSats = lnInvoice.amountSatoshis,
                    )

                    if (quickPayHandled) {
                        resetSendState()
                        return
                    }

                    if (isMainScanner) {
                        showSheet(BottomSheetType.Send(SendRoute.ReviewAndSend))
                    } else {
                        setSendEffect(SendEffect.NavigateToReview)
                    }
                    return
                }
                Logger.info("No amount found in invoice, proceeding entering amount manually")
                resetAmountInput()

                if (isMainScanner) {
                    showSheet(BottomSheetType.Send(SendRoute.Amount))
                } else {
                    setSendEffect(SendEffect.NavigateToAmount)
                }
            }

            is Scanner.Lightning -> {
                val invoice = scan.invoice
                handleLightningInvoice(invoice, uri)
            }

            is Scanner.LnurlAddress -> {
                val data = scan.data

                lightningService.createLnurlInvoice(
                    address = data.uri,
                    amountSatoshis = 0UL
                ).onSuccess { lightningInvoice ->
                    val scan = runCatching { scannerService.decode(lightningInvoice) }.getOrNull()
                    if (scan is Scanner.Lightning) {
                        val invoice = scan.invoice
                        handleLightningInvoice(
                            invoice = invoice,
                            uri = uri,
                            lnUrlParameters = LnUrlParameters.LnUrlAddress(data = data, address = uri)
                        )
                    } else {
                        Logger.error("Error scan is not Lightning type. scan: $scan", context = "AppViewModel")
                        toast(
                            type = Toast.ToastType.ERROR,
                            title = context.getString(R.string.other__scan_err_decoding),
                            description = context.getString(R.string.other__scan__error__generic),
                        )
                    }
                }.onFailure { e ->
                    Logger.error("Error decoding LnurlAddress. data: $data", e = e, context = "AppViewModel")
                    toast(
                        type = Toast.ToastType.ERROR,
                        title = context.getString(R.string.other__scan_err_decoding),
                        description = context.getString(R.string.other__scan__error__generic),
                    )
                }
            }

            is Scanner.LnurlPay -> {
                val data = scan.data
                Logger.debug("scan result: LnurlPay: $scan", context = "AppViewModel")

                val minSendable = data.minSendable / 1000u
                val maxSendable = data.maxSendable / 1000u

                if (!lightningService.canSend(minSendable)) {
                    toast(
                        type = Toast.ToastType.WARNING,
                        title = context.getString(R.string.other__lnurl_pay_error),
                        description = context.getString(R.string.other__lnurl_pay_error_no_capacity)
                    )
                    return
                }
                if (minSendable == maxSendable && minSendable > 0u) {
                    Logger.debug(
                        "LnurlPay: minSendable == maxSendable. navigating directly to confirm screen",
                        context = "AppViewModel"
                    )

                    lightningService.createLnurlInvoice(
                        address = data.uri, //TODO We should pass the lnurlAddress not the uri when calling bitkit-core's
                        amountSatoshis = minSendable,
                    ).onSuccess { lightningInvoice ->
                        val scan = runCatching { scannerService.decode(lightningInvoice) }.getOrNull()
                        if (scan is Scanner.Lightning) {
                            val invoice = scan.invoice
                            handleLightningInvoice(invoice = invoice, uri = uri, LnUrlParameters.LnUrlPay(data = data, address = uri))
                        } else {
                            Logger.error("Error decoding LNURL pay. scan: $scan", context = "AppViewModel")
                            toast(
                                type = Toast.ToastType.ERROR,
                                title = context.getString(R.string.other__scan_err_decoding),
                                description = context.getString(R.string.other__scan__error__generic),
                            )
                        }
                    }.onFailure { e ->
                        Logger.error("Error decoding LNURL pay", e = e, context = "AppViewModel")
                        toast(
                            type = Toast.ToastType.ERROR,
                            title = context.getString(R.string.other__scan_err_decoding),
                            description = context.getString(R.string.other__scan__error__generic),
                        )
                    }
                } else {
                    val lnUrlParameters = LnUrlParameters.LnUrlPay(
                        data = data,
                        address = uri
                    )

                    _sendUiState.update {
                        it.copy(
                            payMethod = SendMethod.LIGHTNING,
                            lnUrlParameters = lnUrlParameters
                        )
                    }

                    if (isMainScanner) {
                        showSheet(BottomSheetType.Send(SendRoute.Amount))
                    } else {
                        setSendEffect(SendEffect.NavigateToAmount)
                    }
                }

            }

<<<<<<< HEAD
            is Scanner.LnurlWithdraw -> TODO("Not implemented")
            is Scanner.LnurlAuth -> TODO("Not implemented")
            is Scanner.LnurlChannel -> TODO("Not implemented")
=======
            is Scanner.NodeId -> {
                hideSheet() // hide scan sheet if opened
                val nextRoute = Routes.ExternalConnection(scan.url)
                mainScreenEffect(MainScreenEffect.Navigate(nextRoute))
            }
>>>>>>> 5d5beaee

            null -> {
                toast(
                    type = Toast.ToastType.ERROR,
                    title = "Error",
                    description = "Error decoding data"
                )
            }

            else -> {
                Logger.warn("Unhandled invoice type: $scan")
                toast(
                    type = Toast.ToastType.ERROR,
                    title = "Unsupported",
                    description = "This type of invoice is not supported yet"
                )
            }
        }
    }

    private suspend fun handleLightningInvoice(
        invoice: LightningInvoice,
        uri: String,
        lnUrlParameters: LnUrlParameters? = null
    ) {
        if (invoice.isExpired) {
            toast(
                type = Toast.ToastType.ERROR,
                title = context.getString(R.string.other__scan_err_decoding),
                description = context.getString(R.string.other__scan__error__expired),
            )
            return
        }
        // Check for QuickPay conditions
        val quickPayHandled = handleQuickPayIfApplicable(
            invoice = uri,
            amountSats = invoice.amountSatoshis,
        )

        if (quickPayHandled) return

        if (!lightningService.canSend(invoice.amountSatoshis)) {
            toast(
                type = Toast.ToastType.ERROR,
                title = "Insufficient Funds",
                description = "You do not have enough funds to send this payment."
            )
            return
        }

        _sendUiState.update {
            it.copy(
                amount = invoice.amountSatoshis,
                bolt11 = uri,
                description = invoice.description.orEmpty(),
                decodedInvoice = invoice,
                payMethod = SendMethod.LIGHTNING,
                lnUrlParameters = lnUrlParameters
            )
        }
        if (invoice.amountSatoshis > 0uL) {
            Logger.info("Found amount in invoice, proceeding with payment")

            if (isMainScanner) {
                showSheet(BottomSheetType.Send(SendRoute.ReviewAndSend))
            } else {
                setSendEffect(SendEffect.NavigateToReview)
            }
        } else {
            Logger.info("No amount found in invoice, proceeding entering amount manually")
            resetAmountInput()

            if (isMainScanner) {
                showSheet(BottomSheetType.Send(SendRoute.Amount))
            } else {
                setSendEffect(SendEffect.NavigateToAmount)
            }
        }
    }

    private suspend fun handleQuickPayIfApplicable(
        invoice: String,
        amountSats: ULong,
    ): Boolean {
        val settings = settingsStore.data.first()
        if (!settings.isQuickPayEnabled || amountSats == 0uL) {
            return false
        }

        val quickPayAmountSats =
            currencyRepo.convertFiatToSats(settings.quickPayAmount.toDouble(), "USD").getOrNull() ?: return false

        if (amountSats <= quickPayAmountSats) {
            Logger.info("Using QuickPay: $amountSats sats <= $quickPayAmountSats sats threshold")
            if (isMainScanner) {
                showSheet(BottomSheetType.Send(SendRoute.QuickPay(invoice, amountSats.toLong())))
            } else {
                setSendEffect(SendEffect.NavigateToQuickPay(invoice, amountSats.toLong()))
            }
            return true
        }

        return false
    }

    private fun resetAmountInput() {
        _sendUiState.update { state ->
            state.copy(
                amountInput = state.amount.toString(),
                isAmountInputValid = validateAmount(state.amount.toString()),
            )
        }
    }

    private fun onSwipeToPay() {
        Logger.debug("Swipe to pay event, checking send confirmation conditions")
        viewModelScope.launch {
            val amount = _sendUiState.value.amount

            val sendAmountWarningHandled = handleSendAmountWarningIfApplicable(amount)
            if (sendAmountWarningHandled) return@launch // await for dialog UI interaction

            _sendUiState.update { it.copy(shouldConfirmPay = true) }
        }
    }

    private suspend fun handleSendAmountWarningIfApplicable(amountSats: ULong): Boolean {
        val settings = settingsStore.data.first()
        if (!settings.enableSendAmountWarning || _sendUiState.value.showAmountWarningDialog) return false

        val amountInUsd = currencyRepo.convertSatsToFiat(amountSats.toLong(), "USD").getOrNull() ?: return false
        if (amountInUsd.value <= BigDecimal(SEND_AMOUNT_WARNING_THRESHOLD)) return false

        Logger.debug("Showing send amount warning for $amountSats sats = $$amountInUsd USD")

        _sendUiState.update {
            it.copy(showAmountWarningDialog = true)
        }

        return true
    }

    private suspend fun proceedWithPayment() {
        delay(300) // wait for screen transitions when applicable

        val amount = _sendUiState.value.amount
        when (_sendUiState.value.payMethod) {
            SendMethod.ONCHAIN -> {
                val address = _sendUiState.value.address
                val validatedAddress = runCatching { scannerService.validateBitcoinAddress(address) }
                    .getOrElse { e ->
                        Logger.error("Invalid bitcoin send address: '$address'", e)
                        toast(Exception("Invalid bitcoin send address"))
                        return // TODO handle error
                    }

                val result = sendOnchain(validatedAddress.address, amount)
                if (result.isSuccess) {
                    val txId = result.getOrNull()
                    val tags = _sendUiState.value.selectedTags
                    walletRepo.attachTagsToActivity(
                        paymentHashOrTxId = txId,
                        type = ActivityFilter.ONCHAIN,
                        txType = PaymentType.SENT,
                        tags = tags
                    )
                    Logger.info("Onchain send result txid: $txId")
                    setSendEffect(
                        SendEffect.PaymentSuccess(
                            NewTransactionSheetDetails(
                                type = NewTransactionSheetType.ONCHAIN,
                                direction = NewTransactionSheetDirection.SENT,
                                sats = amount.toLong(),
                            )
                        )
                    )
                } else {
                    // TODO error UI
                    Logger.error("Error sending onchain payment", result.exceptionOrNull())
                }
            }

            SendMethod.LIGHTNING -> {
                val bolt11 = _sendUiState.value.bolt11
                if (bolt11 == null) {
                    toast(Exception("Couldn't find invoice"))
                    Logger.error("Null invoice", context = "AppViewModel")
                    return
                }
                // Determine if we should override amount
                val decodedInvoice = _sendUiState.value.decodedInvoice
                val invoiceAmount = decodedInvoice?.amountSatoshis?.takeIf { it > 0uL } ?: amount
                val paymentAmount = if (decodedInvoice?.amountSatoshis != null) invoiceAmount else null
                val result = sendLightning(bolt11, paymentAmount)
                result.onSuccess {
                    val paymentHash = result.getOrNull()
                    Logger.info("Lightning send result payment hash: $paymentHash")
                    val tags = _sendUiState.value.selectedTags
                    walletRepo.attachTagsToActivity(
                        paymentHashOrTxId = paymentHash,
                        type = ActivityFilter.LIGHTNING,
                        txType = PaymentType.SENT,
                        tags = tags
                    )
                    setSendEffect(SendEffect.PaymentSuccess())
                }.onFailure { e ->
                    // TODO error UI
                    Logger.error("Error sending lightning payment", result.exceptionOrNull())
                    toast(e)
                }
            }
        }
    }

    fun onClickActivityDetail() {
        val filter = newTransaction.type.toActivityFilter()
        val paymentType = newTransaction.direction.toTxType()

        viewModelScope.launch(bgDispatcher) {
            val activity = coreService.activity.get(filter = filter, txType = paymentType, limit = 1u).firstOrNull()

            if (activity == null) {
                Logger.error(msg = "Activity not found")
                return@launch
            }

            val nextRoute = Routes.ActivityDetail(activity.rawId())
            mainScreenEffect(MainScreenEffect.Navigate(nextRoute))
        }
    }

    private suspend fun sendOnchain(address: String, amount: ULong): Result<Txid> {
        val utxos = _sendUiState.value.selectedUtxos
        return lightningService.sendOnChain(
            address = address,
            sats = amount,
            utxosToSpend = utxos,
        ).onFailure {
            toast(
                type = Toast.ToastType.ERROR,
                title = "Error Sending",
                description = it.message ?: "Unknown error"
            )
        }
    }

    private suspend fun sendLightning(
        bolt11: String,
        amount: ULong? = null,
    ): Result<PaymentId> {
        val hash =
            lightningService.payInvoice(bolt11 = bolt11, sats = amount).getOrNull() // TODO HANDLE FAILURE IN OTHER PR

        // Wait until matching payment event is received
        val result = ldkNodeEventBus.events.watchUntil { event ->
            when (event) {
                is Event.PaymentSuccessful -> {
                    if (event.paymentHash == hash) {
                        WatchResult.Complete(Result.success(hash))
                    } else {
                        WatchResult.Continue()
                    }
                }

                is Event.PaymentFailed -> {
                    if (event.paymentHash == hash) {
                        val error = Exception(event.reason?.name ?: "Unknown payment failure reason")
                        WatchResult.Complete(Result.failure(error))
                    } else {
                        WatchResult.Continue()
                    }
                }

                else -> WatchResult.Continue()
            }
        }
        return result
    }

    private fun getMinOnchainTx(): ULong {
        // TODO implement min tx size
        return 600uL
    }

    fun resetSendState() {
        _sendUiState.value = SendUiState()
        scan = null
    }
    // endregion

    // region TxSheet
    var isNewTransactionSheetEnabled = true
        private set

    var showNewTransaction by mutableStateOf(false)
        private set

    var newTransaction by mutableStateOf(
        NewTransactionSheetDetails(
            NewTransactionSheetType.LIGHTNING,
            NewTransactionSheetDirection.RECEIVED,
            0
        )
    )

    fun setNewTransactionSheetEnabled(enabled: Boolean) {
        isNewTransactionSheetEnabled = enabled
    }

    fun showNewTransactionSheet(details: NewTransactionSheetDetails) {
        if (!isNewTransactionSheetEnabled) {
            Logger.debug("NewTransactionSheet display blocked by isNewTransactionSheetEnabled=false")
            return
        }

        newTransaction = details
        showNewTransaction = true
    }

    fun hideNewTransactionSheet() {
        showNewTransaction = false
    }
    // endregion

    // region Sheets
    var currentSheet = mutableStateOf<BottomSheetType?>(null)
        private set

    fun showSheet(sheetType: BottomSheetType) {
        currentSheet.value = sheetType
    }

    fun hideSheet() {
        currentSheet.value = null
    }
    // endregion

    // region Toasts
    var currentToast by mutableStateOf<Toast?>(null)
        private set

    fun toast(
        type: Toast.ToastType,
        title: String,
        description: String? = null,
        autoHide: Boolean = true,
        visibilityTime: Long = Toast.VISIBILITY_TIME_DEFAULT,
    ) {
        currentToast = Toast(
            type = type,
            title = title,
            description = description,
            autoHide = autoHide,
            visibilityTime = visibilityTime
        )
        if (autoHide) {
            viewModelScope.launch {
                delay(visibilityTime)
                currentToast = null
            }
        }
    }

    fun toast(error: Throwable) {
        toast(type = Toast.ToastType.ERROR, title = "Error", description = error.message ?: "Unknown error")
    }

    fun hideToast() {
        currentToast = null
    }
    // endregion

    // region security
    fun resetIsAuthenticatedState() {
        viewModelScope.launch {
            val settings = settingsStore.data.first()
            val needsAuth = settings.isPinEnabled && settings.isPinOnLaunchEnabled
            if (!needsAuth) {
                _isAuthenticated.value = true
            }
        }
    }

    fun validatePin(pin: String): Boolean {
        val storedPin = keychain.loadString(Keychain.Key.PIN.name)
        val isValid = storedPin == pin

        if (isValid) {
            viewModelScope.launch {
                keychain.upsertString(Keychain.Key.PIN_ATTEMPTS_REMAINING.name, Env.PIN_ATTEMPTS.toString())
            }
            return true
        }

        viewModelScope.launch(bgDispatcher) {
            val newAttempts = pinAttemptsRemaining.value - 1
            keychain.upsertString(Keychain.Key.PIN_ATTEMPTS_REMAINING.name, newAttempts.toString())

            if (newAttempts <= 0) {
                toast(
                    type = Toast.ToastType.SUCCESS,
                    title = context.getString(R.string.security__wiped_title),
                    description = context.getString(R.string.security__wiped_message),
                )
                delay(250) // small delay for UI feedback
                mainScreenEffect(MainScreenEffect.WipeWallet)
            }
        }
        return false
    }

    fun addPin(pin: String) {
        viewModelScope.launch {
            settingsStore.update { it.copy(isPinOnLaunchEnabled = true) }
            settingsStore.addDismissedSuggestion(Suggestion.SECURE)
        }
        editPin(pin)
    }

    fun editPin(newPin: String) {
        viewModelScope.launch(bgDispatcher) {
            settingsStore.update { it.copy(isPinEnabled = true) }
            keychain.upsertString(Keychain.Key.PIN.name, newPin)
            keychain.upsertString(Keychain.Key.PIN_ATTEMPTS_REMAINING.name, Env.PIN_ATTEMPTS.toString())
        }
    }

    fun removePin() {
        viewModelScope.launch(bgDispatcher) {
            settingsStore.update {
                it.copy(
                    isPinEnabled = false,
                    isPinOnLaunchEnabled = true,
                    isPinOnIdleEnabled = false,
                    isPinForPaymentsEnabled = false,
                    isBiometricEnabled = false,
                )
            }
            keychain.delete(Keychain.Key.PIN.name)
            keychain.upsertString(Keychain.Key.PIN_ATTEMPTS_REMAINING.name, Env.PIN_ATTEMPTS.toString())
        }
    }
    // endregion

    fun onClipboardAutoRead(data: String) {
        viewModelScope.launch {
            mainScreenEffect(MainScreenEffect.ProcessClipboardAutoRead(data))
        }
    }

    private fun onConfirmAmountWarning() {
        viewModelScope.launch {
            _sendUiState.update {
                it.copy(
                    showAmountWarningDialog = false,
                    shouldConfirmPay = true,
                )
            }
        }
    }

    private fun onDismissAmountWarning() {
        _sendUiState.update {
            it.copy(showAmountWarningDialog = false)
        }
    }

    private fun onConfirmPay() {
        Logger.debug("Payment checks confirmed, proceeding…")
        viewModelScope.launch {
            _sendUiState.update { it.copy(shouldConfirmPay = false) }
            proceedWithPayment()
        }
    }
}

// region send contract
data class SendUiState(
    val address: String = "",
    val bolt11: String? = null,
    val addressInput: String = "",
    val isAddressInputValid: Boolean = false,
    val amount: ULong = 0u,
    val amountInput: String = "",
    val isAmountInputValid: Boolean = false,
    val description: String = "",
    val isUnified: Boolean = false,
    val payMethod: SendMethod = SendMethod.ONCHAIN,
    val selectedTags: List<String> = listOf(),
    val decodedInvoice: LightningInvoice? = null,
    val showAmountWarningDialog: Boolean = false,
    val shouldConfirmPay: Boolean = false,
    val selectedUtxos: List<SpendableUtxo>? = null,
    val lnUrlParameters: LnUrlParameters? = null,
)

enum class SendMethod { ONCHAIN, LIGHTNING }

sealed class SendEffect {
    data object NavigateToAddress : SendEffect()
    data object NavigateToAmount : SendEffect()
    data object NavigateToScan : SendEffect()
    data object NavigateToReview : SendEffect()
    data object NavigateToCoinSelection : SendEffect()
    data class NavigateToQuickPay(val invoice: String, val amount: Long) : SendEffect()
    data class PaymentSuccess(val sheet: NewTransactionSheetDetails? = null) : SendEffect()
}

sealed class MainScreenEffect {
    data class Navigate(val route: Routes) : MainScreenEffect()
    data object WipeWallet : MainScreenEffect()
    data class ProcessClipboardAutoRead(val data: String) : MainScreenEffect()
}

sealed class SendEvent {
    data object EnterManually : SendEvent()
    data class Paste(val data: String) : SendEvent()
    data object Scan : SendEvent()

    data object AddressReset : SendEvent()
    data class AddressChange(val value: String) : SendEvent()
    data class AddressContinue(val data: String) : SendEvent()

    data object AmountReset : SendEvent()
    data class AmountContinue(val amount: String) : SendEvent()
    data class AmountChange(val value: String) : SendEvent()

    data class CoinSelectionContinue(val utxos: List<SpendableUtxo>) : SendEvent()

    data object SwipeToPay : SendEvent()
    data object SpeedAndFee : SendEvent()
    data object PaymentMethodSwitch : SendEvent()
    data object Reset : SendEvent()
    data object ConfirmAmountWarning : SendEvent()
    data object DismissAmountWarning : SendEvent()
    data object PayConfirmed : SendEvent()
}

sealed interface LnUrlParameters {
    data class LnUrlPay(val data: LnurlPayData, val address: String) : LnUrlParameters
    data class LnUrlAddress(val data: LnurlAddressData, val address: String) : LnUrlParameters
}
// endregion<|MERGE_RESOLUTION|>--- conflicted
+++ resolved
@@ -551,7 +551,11 @@
                         val scan = runCatching { scannerService.decode(lightningInvoice) }.getOrNull()
                         if (scan is Scanner.Lightning) {
                             val invoice = scan.invoice
-                            handleLightningInvoice(invoice = invoice, uri = uri, LnUrlParameters.LnUrlPay(data = data, address = uri))
+                            handleLightningInvoice(
+                                invoice = invoice,
+                                uri = uri,
+                                LnUrlParameters.LnUrlPay(data = data, address = uri)
+                            )
                         } else {
                             Logger.error("Error decoding LNURL pay. scan: $scan", context = "AppViewModel")
                             toast(
@@ -590,17 +594,14 @@
 
             }
 
-<<<<<<< HEAD
             is Scanner.LnurlWithdraw -> TODO("Not implemented")
             is Scanner.LnurlAuth -> TODO("Not implemented")
             is Scanner.LnurlChannel -> TODO("Not implemented")
-=======
             is Scanner.NodeId -> {
                 hideSheet() // hide scan sheet if opened
                 val nextRoute = Routes.ExternalConnection(scan.url)
                 mainScreenEffect(MainScreenEffect.Navigate(nextRoute))
             }
->>>>>>> 5d5beaee
 
             null -> {
                 toast(
