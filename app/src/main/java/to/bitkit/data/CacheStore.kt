package to.bitkit.data

import android.content.Context
import androidx.datastore.core.DataStore
import androidx.datastore.core.DataStoreFactory
import androidx.datastore.dataStoreFile
import dagger.hilt.android.qualifiers.ApplicationContext
import kotlinx.coroutines.flow.Flow
<<<<<<< HEAD
import kotlinx.coroutines.flow.first
=======
import kotlinx.coroutines.flow.map
>>>>>>> 7dd19acf
import kotlinx.serialization.Serializable
import to.bitkit.data.dto.PendingBoostActivity
import to.bitkit.data.serializers.AppCacheSerializer
import to.bitkit.models.BackupCategory
import to.bitkit.models.BackupItemStatus
import to.bitkit.models.BalanceState
import to.bitkit.models.FxRate
import to.bitkit.utils.Logger
import javax.inject.Inject
import javax.inject.Singleton

@Singleton
class CacheStore @Inject constructor(
    @ApplicationContext private val context: Context,
) {
    private val store: DataStore<AppCacheData> = DataStoreFactory.create(
        serializer = AppCacheSerializer,
        produceFile = { context.dataStoreFile("app_cache.json") },
    )

    val data: Flow<AppCacheData> = store.data

    val backupStatuses: Flow<Map<BackupCategory, BackupItemStatus>> = data.map { it.backupStatuses }

    suspend fun update(transform: (AppCacheData) -> AppCacheData) {
        store.updateData(transform)
    }

    suspend fun addPaidOrder(orderId: String, txId: String) {
        store.updateData {
            val newEntry = mapOf(orderId to txId)
            val updatedOrders = newEntry + it.paidOrders
            val limitedOrders = when {
                updatedOrders.size > MAX_PAID_ORDERS -> updatedOrders.toList().take(MAX_PAID_ORDERS).toMap()
                else -> updatedOrders
            }
            Logger.debug("Cached paid order '$orderId'")
            it.copy(paidOrders = limitedOrders)
        }
    }

<<<<<<< HEAD
    suspend fun addActivityToDeletedList(activityId: String) {
        if (activityId.isBlank()) return
        if (activityId in store.data.first().deletedActivities) return
        store.updateData {
            it.copy(deletedActivities = it.deletedActivities + activityId)
        }
    }
    suspend fun addActivityToPendingDelete(activityId: String) {
        if (activityId.isBlank()) return
        if (activityId in store.data.first().activitiesPendingDelete) return
        store.updateData {
            it.copy(activitiesPendingDelete = it.activitiesPendingDelete + activityId)
        }
    }
    suspend fun removeActivityFromPendingDelete(activityId: String) {
        if (activityId.isBlank()) return
        if (activityId !in store.data.first().activitiesPendingDelete) return
        store.updateData {
            it.copy(activitiesPendingDelete = it.activitiesPendingDelete - activityId)
        }
    }

    suspend fun addActivityToPendingBoost(pendingBoostActivity: PendingBoostActivity) {
        if (pendingBoostActivity in store.data.first().pendingBoostActivities) return
        store.updateData {
            it.copy(pendingBoostActivities = it.pendingBoostActivities + pendingBoostActivity)
        }
    }

    suspend fun removeActivityFromPendingBoost(pendingBoostActivity: PendingBoostActivity) {
        if (pendingBoostActivity !in store.data.first().pendingBoostActivities) return
        store.updateData {
            it.copy(pendingBoostActivities = it.pendingBoostActivities - pendingBoostActivity)
=======
    suspend fun setOnchainAddress(address: String) {
        store.updateData { it.copy(onchainAddress = address) }
    }

    suspend fun saveBolt11(bolt11: String) {
        store.updateData { it.copy(bolt11 = bolt11) }
    }

    suspend fun setBip21(bip21: String) {
        store.updateData { it.copy(bip21 = bip21) }
    }

    suspend fun cacheBalance(balanceState: BalanceState) {
        store.updateData { it.copy(balance = balanceState) }
    }

    suspend fun updateBackupStatus(category: BackupCategory, transform: (BackupItemStatus) -> BackupItemStatus) {
        store.updateData { currentData ->
            val currentStatus = currentData.backupStatuses[category] ?: BackupItemStatus()
            val updatedStatus = transform(currentStatus)
            val updatedStatuses = currentData.backupStatuses.toMutableMap()
            updatedStatuses[category] = updatedStatus
            currentData.copy(backupStatuses = updatedStatuses)
>>>>>>> 7dd19acf
        }
    }

    suspend fun reset() {
        store.updateData { AppCacheData() }
        Logger.info("Deleted all app cached data.")
    }

    companion object {
        private const val MAX_PAID_ORDERS = 50
    }
}

@Serializable
data class AppCacheData(
    val cachedRates: List<FxRate> = listOf(),
    val paidOrders: Map<String, String> = mapOf(),
<<<<<<< HEAD
    val deletedActivities: List<String> = listOf(),
    val activitiesPendingDelete: List<String> = listOf(),
    val pendingBoostActivities: List<PendingBoostActivity> = listOf()
=======
    val onchainAddress: String = "",
    val bolt11: String = "",
    val bip21: String = "",
    val balance: BalanceState? = null,
    val backupStatuses: Map<BackupCategory, BackupItemStatus> = mapOf(),
>>>>>>> 7dd19acf
)<|MERGE_RESOLUTION|>--- conflicted
+++ resolved
@@ -6,11 +6,8 @@
 import androidx.datastore.dataStoreFile
 import dagger.hilt.android.qualifiers.ApplicationContext
 import kotlinx.coroutines.flow.Flow
-<<<<<<< HEAD
 import kotlinx.coroutines.flow.first
-=======
 import kotlinx.coroutines.flow.map
->>>>>>> 7dd19acf
 import kotlinx.serialization.Serializable
 import to.bitkit.data.dto.PendingBoostActivity
 import to.bitkit.data.serializers.AppCacheSerializer
@@ -52,41 +49,6 @@
         }
     }
 
-<<<<<<< HEAD
-    suspend fun addActivityToDeletedList(activityId: String) {
-        if (activityId.isBlank()) return
-        if (activityId in store.data.first().deletedActivities) return
-        store.updateData {
-            it.copy(deletedActivities = it.deletedActivities + activityId)
-        }
-    }
-    suspend fun addActivityToPendingDelete(activityId: String) {
-        if (activityId.isBlank()) return
-        if (activityId in store.data.first().activitiesPendingDelete) return
-        store.updateData {
-            it.copy(activitiesPendingDelete = it.activitiesPendingDelete + activityId)
-        }
-    }
-    suspend fun removeActivityFromPendingDelete(activityId: String) {
-        if (activityId.isBlank()) return
-        if (activityId !in store.data.first().activitiesPendingDelete) return
-        store.updateData {
-            it.copy(activitiesPendingDelete = it.activitiesPendingDelete - activityId)
-        }
-    }
-
-    suspend fun addActivityToPendingBoost(pendingBoostActivity: PendingBoostActivity) {
-        if (pendingBoostActivity in store.data.first().pendingBoostActivities) return
-        store.updateData {
-            it.copy(pendingBoostActivities = it.pendingBoostActivities + pendingBoostActivity)
-        }
-    }
-
-    suspend fun removeActivityFromPendingBoost(pendingBoostActivity: PendingBoostActivity) {
-        if (pendingBoostActivity !in store.data.first().pendingBoostActivities) return
-        store.updateData {
-            it.copy(pendingBoostActivities = it.pendingBoostActivities - pendingBoostActivity)
-=======
     suspend fun setOnchainAddress(address: String) {
         store.updateData { it.copy(onchainAddress = address) }
     }
@@ -110,7 +72,44 @@
             val updatedStatuses = currentData.backupStatuses.toMutableMap()
             updatedStatuses[category] = updatedStatus
             currentData.copy(backupStatuses = updatedStatuses)
->>>>>>> 7dd19acf
+        }
+    }
+
+    suspend fun addActivityToDeletedList(activityId: String) {
+        if (activityId.isBlank()) return
+        if (activityId in store.data.first().deletedActivities) return
+        store.updateData {
+            it.copy(deletedActivities = it.deletedActivities + activityId)
+        }
+    }
+
+    suspend fun addActivityToPendingDelete(activityId: String) {
+        if (activityId.isBlank()) return
+        if (activityId in store.data.first().activitiesPendingDelete) return
+        store.updateData {
+            it.copy(activitiesPendingDelete = it.activitiesPendingDelete + activityId)
+        }
+    }
+
+    suspend fun removeActivityFromPendingDelete(activityId: String) {
+        if (activityId.isBlank()) return
+        if (activityId !in store.data.first().activitiesPendingDelete) return
+        store.updateData {
+            it.copy(activitiesPendingDelete = it.activitiesPendingDelete - activityId)
+        }
+    }
+
+    suspend fun addActivityToPendingBoost(pendingBoostActivity: PendingBoostActivity) {
+        if (pendingBoostActivity in store.data.first().pendingBoostActivities) return
+        store.updateData {
+            it.copy(pendingBoostActivities = it.pendingBoostActivities + pendingBoostActivity)
+        }
+    }
+
+    suspend fun removeActivityFromPendingBoost(pendingBoostActivity: PendingBoostActivity) {
+        if (pendingBoostActivity !in store.data.first().pendingBoostActivities) return
+        store.updateData {
+            it.copy(pendingBoostActivities = it.pendingBoostActivities - pendingBoostActivity)
         }
     }
 
@@ -128,15 +127,12 @@
 data class AppCacheData(
     val cachedRates: List<FxRate> = listOf(),
     val paidOrders: Map<String, String> = mapOf(),
-<<<<<<< HEAD
-    val deletedActivities: List<String> = listOf(),
-    val activitiesPendingDelete: List<String> = listOf(),
-    val pendingBoostActivities: List<PendingBoostActivity> = listOf()
-=======
     val onchainAddress: String = "",
     val bolt11: String = "",
     val bip21: String = "",
     val balance: BalanceState? = null,
     val backupStatuses: Map<BackupCategory, BackupItemStatus> = mapOf(),
->>>>>>> 7dd19acf
+    val deletedActivities: List<String> = listOf(),
+    val activitiesPendingDelete: List<String> = listOf(),
+    val pendingBoostActivities: List<PendingBoostActivity> = listOf(),
 )