package to.bitkit.data

import android.content.Context
import androidx.datastore.core.DataStore
import androidx.datastore.core.DataStoreFactory
import androidx.datastore.dataStoreFile
import dagger.hilt.android.qualifiers.ApplicationContext
import kotlinx.coroutines.flow.Flow
import kotlinx.serialization.Serializable
import to.bitkit.data.serializers.SettingsSerializer
import to.bitkit.models.BitcoinDisplayUnit
import to.bitkit.models.PrimaryDisplay
import to.bitkit.models.TransactionSpeed
import to.bitkit.models.WidgetWithPosition
import to.bitkit.utils.Logger
import javax.inject.Inject
import javax.inject.Singleton

@Singleton
class SettingsStore @Inject constructor(
    @ApplicationContext private val context: Context,
) {
    private val store: DataStore<SettingsData> = DataStoreFactory.create(
        serializer = SettingsSerializer,
        produceFile = { context.dataStoreFile("settings.json") },
    )

    val data: Flow<SettingsData> = store.data

    suspend fun update(transform: (SettingsData) -> SettingsData) {
        store.updateData(transform)
    }

    suspend fun addLastUsedTag(newTag: String) {
        store.updateData { currentSettings ->
            val combinedTags = (listOf(newTag) + currentSettings.lastUsedTags).distinct()
            val limitedTags = combinedTags.take(10)
            currentSettings.copy(lastUsedTags = limitedTags)
        }
    }

    suspend fun deleteLastUsedTag(tag: String) {
        store.updateData {
            it.copy(lastUsedTags = it.lastUsedTags.filter { it != tag })
        }
    }

    suspend fun reset() {
        store.updateData { SettingsData() }
        Logger.info("Deleted all user settings data.")
    }
}

@Serializable
data class SettingsData(
    val primaryDisplay: PrimaryDisplay = PrimaryDisplay.BITCOIN,
    val displayUnit: BitcoinDisplayUnit = BitcoinDisplayUnit.MODERN,
    val selectedCurrency: String = "USD",
    val defaultTransactionSpeed: TransactionSpeed = TransactionSpeed.Medium,
    val showEmptyState: Boolean = false,
    val hasSeenSpendingIntro: Boolean = false,
    val hasSeenWidgetsIntro: Boolean = false,
    val hasSeenTransferIntro: Boolean = false,
    val hasSeenSavingsIntro: Boolean = false,
    val hasSeenShopIntro: Boolean = false,
    val hasSeenProfileIntro: Boolean = false,
    val quickPayIntroSeen: Boolean = false,
    val isQuickPayEnabled: Boolean = false,
    val quickPayAmount: Int = 5,
    val lightningSetupStep: Int = 0,
    val isPinEnabled: Boolean = false,
    val isPinOnLaunchEnabled: Boolean = false,
    val isBiometricEnabled: Boolean = false,
    val isPinOnIdleEnabled: Boolean = false,
    val isPinForPaymentsEnabled: Boolean = false,
    val isDevModeEnabled: Boolean = false,
    val showWidgets: Boolean = false,
    val showWidgetTitles: Boolean = false,
    val lastUsedTags: List<String> = emptyList(),
    val widgets: List<WidgetWithPosition> = emptyList(),
<<<<<<< HEAD
=======
    val enableSwipeToHideBalance: Boolean = true,
    val hideBalance: Boolean = false,
    val hideBalanceOnOpen: Boolean = false,
    val enableAutoReadClipboard: Boolean = false,
    val enableSendAmountWarning: Boolean = false,
>>>>>>> a9bbc22b
)<|MERGE_RESOLUTION|>--- conflicted
+++ resolved
@@ -78,12 +78,9 @@
     val showWidgetTitles: Boolean = false,
     val lastUsedTags: List<String> = emptyList(),
     val widgets: List<WidgetWithPosition> = emptyList(),
-<<<<<<< HEAD
-=======
     val enableSwipeToHideBalance: Boolean = true,
     val hideBalance: Boolean = false,
     val hideBalanceOnOpen: Boolean = false,
     val enableAutoReadClipboard: Boolean = false,
     val enableSendAmountWarning: Boolean = false,
->>>>>>> a9bbc22b
 )