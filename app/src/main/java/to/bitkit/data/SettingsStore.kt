package to.bitkit.data

import android.content.Context
import androidx.datastore.core.DataStore
import androidx.datastore.core.DataStoreFactory
import androidx.datastore.dataStoreFile
import dagger.hilt.android.qualifiers.ApplicationContext
import kotlinx.coroutines.flow.Flow
import kotlinx.serialization.Serializable
import to.bitkit.data.serializers.SettingsSerializer
import to.bitkit.models.BitcoinDisplayUnit
import to.bitkit.models.PrimaryDisplay
import to.bitkit.models.TransactionSpeed
import to.bitkit.models.WidgetWithPosition
import to.bitkit.utils.Logger
import javax.inject.Inject
import javax.inject.Singleton

@Singleton
class SettingsStore @Inject constructor(
    @ApplicationContext private val context: Context,
) {
    private val store: DataStore<SettingsData> = DataStoreFactory.create(
        serializer = SettingsSerializer,
        produceFile = { context.dataStoreFile("settings.json") },
    )

    val data: Flow<SettingsData> = store.data

    suspend fun update(transform: (SettingsData) -> SettingsData) {
        store.updateData(transform)
    }

    suspend fun addLastUsedTag(newTag: String) {
        store.updateData { currentSettings ->
            val combinedTags = (listOf(newTag) + currentSettings.lastUsedTags).distinct()
            val limitedTags = combinedTags.take(10)
            currentSettings.copy(lastUsedTags = limitedTags)
        }
    }

    suspend fun deleteLastUsedTag(tag: String) {
        store.updateData {
            it.copy(lastUsedTags = it.lastUsedTags.filter { it != tag })
        }
    }

    suspend fun reset() {
        store.updateData { SettingsData() }
        Logger.info("Deleted all user settings data.")
    }
}

@Serializable
data class SettingsData(
    val primaryDisplay: PrimaryDisplay = PrimaryDisplay.BITCOIN,
    val displayUnit: BitcoinDisplayUnit = BitcoinDisplayUnit.MODERN,
    val selectedCurrency: String = "USD",
    val defaultTransactionSpeed: TransactionSpeed = TransactionSpeed.Medium,
    val showEmptyState: Boolean = false,
    val hasSeenSpendingIntro: Boolean = false,
    val hasSeenWidgetsIntro: Boolean = false,
    val hasSeenTransferIntro: Boolean = false,
    val hasSeenSavingsIntro: Boolean = false,
    val hasSeenShopIntro: Boolean = false,
    val hasSeenProfileIntro: Boolean = false,
    val quickPayIntroSeen: Boolean = false,
    val isQuickPayEnabled: Boolean = false,
    val quickPayAmount: Int = 5,
    val lightningSetupStep: Int = 0,
    val isPinEnabled: Boolean = false,
    val isPinOnLaunchEnabled: Boolean = false,
    val isBiometricEnabled: Boolean = false,
    val isPinOnIdleEnabled: Boolean = false,
    val isPinForPaymentsEnabled: Boolean = false,
    val isDevModeEnabled: Boolean = false,
    val showWidgets: Boolean = false,
    val showWidgetTitles: Boolean = false,
    val lastUsedTags: List<String> = emptyList(),
<<<<<<< HEAD
    val enableSwipeToHideBalance: Boolean = true,
    val hideBalance: Boolean = false,
    val hideBalanceOnOpen: Boolean = false,
    val enableAutoReadClipboard: Boolean = false,
    val enableSendAmountWarning: Boolean = false,
=======
    val widgets: List<WidgetWithPosition> = emptyList()
>>>>>>> b0e6eb2c
)<|MERGE_RESOLUTION|>--- conflicted
+++ resolved
@@ -77,13 +77,10 @@
     val showWidgets: Boolean = false,
     val showWidgetTitles: Boolean = false,
     val lastUsedTags: List<String> = emptyList(),
-<<<<<<< HEAD
+    val widgets: List<WidgetWithPosition> = emptyList(),
     val enableSwipeToHideBalance: Boolean = true,
     val hideBalance: Boolean = false,
     val hideBalanceOnOpen: Boolean = false,
     val enableAutoReadClipboard: Boolean = false,
     val enableSendAmountWarning: Boolean = false,
-=======
-    val widgets: List<WidgetWithPosition> = emptyList()
->>>>>>> b0e6eb2c
 )