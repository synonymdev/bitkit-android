package to.bitkit.repositories

import app.cash.turbine.test
import com.google.firebase.messaging.FirebaseMessaging
import kotlinx.coroutines.flow.flowOf
import org.junit.Before
import org.junit.Test
import org.lightningdevkit.ldknode.ChannelDetails
import org.lightningdevkit.ldknode.NodeStatus
import org.lightningdevkit.ldknode.PaymentDetails
import org.mockito.kotlin.any
import org.mockito.kotlin.anyOrNull
import org.mockito.kotlin.eq
import org.mockito.kotlin.inOrder
import org.mockito.kotlin.mock
import org.mockito.kotlin.verify
import org.mockito.kotlin.whenever
import org.mockito.kotlin.wheneverBlocking
import to.bitkit.data.CacheStore
import to.bitkit.data.SettingsData
import to.bitkit.data.SettingsStore
import to.bitkit.data.keychain.Keychain
import to.bitkit.ext.createChannelDetails
import to.bitkit.models.ElectrumServer
import to.bitkit.models.LnPeer
import to.bitkit.models.NodeLifecycleState
import to.bitkit.services.BlocktankNotificationsService
import to.bitkit.services.CoreService
import to.bitkit.services.LdkNodeEventBus
import to.bitkit.services.LightningService
import to.bitkit.services.LnUrlWithdrawService
import to.bitkit.test.BaseUnitTest
import kotlin.test.assertEquals
import kotlin.test.assertFalse
import kotlin.test.assertNull
import kotlin.test.assertTrue

class LightningRepoTest : BaseUnitTest() {

    private lateinit var sut: LightningRepo

    private val lightningService: LightningService = mock()
    private val ldkNodeEventBus: LdkNodeEventBus = mock()
    private val settingsStore: SettingsStore = mock()
    private val coreService: CoreService = mock()
    private val blocktankNotificationsService: BlocktankNotificationsService = mock()
    private val firebaseMessaging: FirebaseMessaging = mock()
    private val keychain: Keychain = mock()
    private val cacheStore: CacheStore = mock()

    private val lnUrlWithdrawService: LnUrlWithdrawService = mock()

    @Before
    fun setUp() {
        wheneverBlocking { coreService.shouldBlockLightning() }.thenReturn(false)
        sut = LightningRepo(
            bgDispatcher = testDispatcher,
            lightningService = lightningService,
            ldkNodeEventBus = ldkNodeEventBus,
            settingsStore = settingsStore,
            coreService = coreService,
            blocktankNotificationsService = blocktankNotificationsService,
            firebaseMessaging = firebaseMessaging,
            keychain = keychain,
<<<<<<< HEAD
            cacheStore = cacheStore,
=======
            lnUrlWithdrawService = lnUrlWithdrawService
>>>>>>> 0e88e396
        )
    }

    private suspend fun startNodeForTesting() {
        sut.setInitNodeLifecycleState()
        whenever(lightningService.node).thenReturn(mock())
        whenever(lightningService.setup(any(), anyOrNull(), anyOrNull())).thenReturn(Unit)
        whenever(lightningService.start(anyOrNull(), any())).thenReturn(Unit)
        whenever(settingsStore.data).thenReturn(flowOf(SettingsData()))
        sut.start().let { assertTrue(it.isSuccess) }
    }

    @Test
    fun `start should transition through correct states`() = test {
        sut.setInitNodeLifecycleState()
        whenever(lightningService.node).thenReturn(mock())
        whenever(lightningService.setup(any(), anyOrNull(), anyOrNull())).thenReturn(Unit)
        whenever(lightningService.start(anyOrNull(), any())).thenReturn(Unit)

        sut.lightningState.test {
            assertEquals(NodeLifecycleState.Initializing, awaitItem().nodeLifecycleState)

            sut.start()

            assertEquals(NodeLifecycleState.Starting, awaitItem().nodeLifecycleState)
            assertEquals(NodeLifecycleState.Running, awaitItem().nodeLifecycleState)
            cancelAndIgnoreRemainingEvents()
        }
    }

    @Test
    fun `stop should transition to stopped state`() = test {
        startNodeForTesting()

        sut.lightningState.test {
            // Verify initial state is Running (from startNodeForTesting)
            assertEquals(NodeLifecycleState.Running, awaitItem().nodeLifecycleState)

            sut.stop()

            assertEquals(NodeLifecycleState.Stopping, awaitItem().nodeLifecycleState)
            assertEquals(NodeLifecycleState.Stopped, awaitItem().nodeLifecycleState)
            cancelAndIgnoreRemainingEvents()
        }
    }

    @Test
    fun `newAddress should fail when node is not running`() = test {
        val result = sut.newAddress()
        assertTrue(result.isFailure)
    }

    @Test
    fun `newAddress should succeed when node is running`() = test {
        startNodeForTesting()
        val testAddress = "test_address"
        whenever(lightningService.newAddress()).thenReturn(testAddress)

        val result = sut.newAddress()
        assertTrue(result.isSuccess)
        assertEquals(testAddress, result.getOrNull())
    }

    @Test
    fun `createInvoice should fail when node is not running`() = test {
        val result = sut.createInvoice(description = "test")
        assertTrue(result.isFailure)
    }

    @Test
    fun `createInvoice should succeed when node is running`() = test {
        startNodeForTesting()
        val testInvoice = "testInvoice"
        whenever(
            lightningService.receive(
                sat = 100uL,
                description = "test",
                expirySecs = 3600u
            )
        ).thenReturn(testInvoice)

        val result = sut.createInvoice(amountSats = 100uL, description = "test", expirySeconds = 3600u)
        assertTrue(result.isSuccess)
        assertEquals(testInvoice, result.getOrNull())
    }

    @Test
    fun `payInvoice should fail when node is not running`() = test {
        val result = sut.payInvoice("bolt11", 1000uL)
        assertTrue(result.isFailure)
    }

    @Test
    fun `payInvoice should succeed when node is running`() = test {
        startNodeForTesting()
        val testPaymentId = "testPaymentId"
        whenever(lightningService.send("bolt11", 1000uL)).thenReturn(testPaymentId)

        val result = sut.payInvoice("bolt11", 1000uL)
        assertTrue(result.isSuccess)
        assertEquals(testPaymentId, result.getOrNull())
    }

    @Test
    fun `getPayments should fail when node is not running`() = test {
        val result = sut.getPayments()
        assertTrue(result.isFailure)
    }

    @Test
    fun `getPayments should succeed when node is running`() = test {
        startNodeForTesting()
        val testPayments = listOf(mock<PaymentDetails>())
        whenever(lightningService.payments).thenReturn(testPayments)

        val result = sut.getPayments()
        assertTrue(result.isSuccess)
        assertEquals(testPayments, result.getOrNull())
    }

    @Test
    fun `openChannel should fail when node is not running`() = test {
        val testPeer = LnPeer("nodeId", "host", "9735")
        val result = sut.openChannel(testPeer, 100000uL)
        assertTrue(result.isFailure)
    }

    @Test
    fun `openChannel should succeed when node is running`() = test {
        startNodeForTesting()
        val testPeer = LnPeer("nodeId", "host", "9735")
        val testChannelId = "testChannelId"
        val channelAmountSats = 100000uL
        whenever(lightningService.openChannel(peer = testPeer, channelAmountSats, null)).thenReturn(
            Result.success(
                testChannelId
            )
        )

        val result = sut.openChannel(testPeer, channelAmountSats, null)
        assertTrue(result.isSuccess)
        assertEquals(testChannelId, result.getOrNull())
    }

    @Test
    fun `closeChannel should fail when node is not running`() = test {
        val result = sut.closeChannel(createChannelDetails())
        assertTrue(result.isFailure)
    }

    @Test
    fun `closeChannel should succeed when node is running`() = test {
        startNodeForTesting()
        whenever(lightningService.closeChannel(any(), any(), any(), anyOrNull())).thenReturn(Unit)

        val result = sut.closeChannel(createChannelDetails())
        assertTrue(result.isSuccess)
    }

    @Test
    fun `getNodeId should return null when node is not running`() = test {
        assertNull(sut.getNodeId())
    }

    @Test
    fun `getNodeId should return value when node is running`() = test {
        startNodeForTesting()
        val testNodeId = "test_node_id"
        whenever(lightningService.nodeId).thenReturn(testNodeId)

        assertEquals(testNodeId, sut.getNodeId())
    }

    @Test
    fun `getBalances should return null when node is not running`() = test {
        assertNull(sut.getBalances())
    }

    @Test
    fun `hasChannels should return false when node is not running`() = test {
        assertFalse(sut.hasChannels())
    }

    @Test
    fun `getSyncFlow should return flow from service`() = test {
        val testFlow = flowOf(Unit)
        whenever(lightningService.syncFlow()).thenReturn(testFlow)

        assertEquals(testFlow, sut.getSyncFlow())
    }

    @Test
    fun `syncState should update state with current values`() = test {
        startNodeForTesting()
        val testNodeId = "test_node_id"
        val testStatus = mock<NodeStatus>()
        val testPeers = listOf(mock<LnPeer>())
        val testChannels = listOf(mock<ChannelDetails>())

        whenever(lightningService.nodeId).thenReturn(testNodeId)
        whenever(lightningService.status).thenReturn(testStatus)
        whenever(lightningService.peers).thenReturn(testPeers)
        whenever(lightningService.channels).thenReturn(testChannels)

        sut.syncState()

        assertEquals(testNodeId, sut.lightningState.value.nodeId)
        assertEquals(testStatus, sut.lightningState.value.nodeStatus)
        assertEquals(testPeers, sut.lightningState.value.peers)
        assertEquals(testChannels, sut.lightningState.value.channels)
    }

    @Test
    fun `canSend should return false when node is not running`() = test {
        assertFalse(sut.canSend(1000uL))
    }

    @Test
    fun `canSend should return service value when node is running`() = test {
        startNodeForTesting()
        whenever(lightningService.canSend(any())).thenReturn(true)

        assertTrue(sut.canSend(1000uL))
    }

    @Test
    fun `wipeStorage should stop node and call service wipe`() = test {
        startNodeForTesting()
        whenever(lightningService.stop()).thenReturn(Unit)

        val result = sut.wipeStorage(0)

        assertTrue(result.isSuccess)
        verify(lightningService).stop()
        verify(lightningService).wipeStorage(0)
    }

    @Test
    fun `connectToTrustedPeers should fail when node is not running`() = test {
        val result = sut.connectToTrustedPeers()
        assertTrue(result.isFailure)
    }

    @Test
    fun `connectToTrustedPeers should succeed when node is running`() = test {
        startNodeForTesting()
        whenever(lightningService.connectToTrustedPeers()).thenReturn(Unit)

        val result = sut.connectToTrustedPeers()
        assertTrue(result.isSuccess)
    }

    @Test
    fun `disconnectPeer should fail when node is not running`() = test {
        val testPeer = LnPeer("nodeId", "host", "9735")
        val result = sut.disconnectPeer(testPeer)
        assertTrue(result.isFailure)
    }

    @Test
    fun `disconnectPeer should succeed when node is running`() = test {
        startNodeForTesting()
        val testPeer = LnPeer("nodeId", "host", "9735")
        whenever(lightningService.disconnectPeer(any())).thenReturn(Unit)

        val result = sut.disconnectPeer(testPeer)
        assertTrue(result.isSuccess)
    }

    @Test
    fun `sendOnChain should fail when node is not running`() = test {
        val result = sut.sendOnChain("address", 1000uL)
        assertTrue(result.isFailure)
    }

    @Test
    fun `registerForNotifications should fail when node is not running`() = test {
        val result = sut.registerForNotifications()
        assertTrue(result.isFailure)
    }

    @Test
    fun `testNotification should fail when node is not running`() = test {
        val result = sut.testNotification()
        assertTrue(result.isFailure)
    }

    @Test
    fun `restartWithElectrumServer should setup with new server`() = test {
        startNodeForTesting()
        val customServer = mock<ElectrumServer>()
        whenever(lightningService.node).thenReturn(null)
        whenever(lightningService.stop()).thenReturn(Unit)

        val result = sut.restartWithElectrumServer(customServer)

        assertTrue(result.isSuccess)
        val inOrder = inOrder(lightningService)
        inOrder.verify(lightningService).stop()
        inOrder.verify(lightningService).setup(any(), eq(customServer), anyOrNull())
        inOrder.verify(lightningService).start(anyOrNull(), any())
        assertEquals(NodeLifecycleState.Running, sut.lightningState.value.nodeLifecycleState)
    }

    @Test
    fun `restartWithElectrumServer should handle stop failure`() = test {
        startNodeForTesting()
        val customServer = mock<ElectrumServer>()
        whenever(lightningService.stop()).thenThrow(RuntimeException("Stop failed"))

        val result = sut.restartWithElectrumServer(customServer)

        assertTrue(result.isFailure)
    }
}<|MERGE_RESOLUTION|>--- conflicted
+++ resolved
@@ -62,11 +62,8 @@
             blocktankNotificationsService = blocktankNotificationsService,
             firebaseMessaging = firebaseMessaging,
             keychain = keychain,
-<<<<<<< HEAD
+            lnUrlWithdrawService = lnUrlWithdrawService,
             cacheStore = cacheStore,
-=======
-            lnUrlWithdrawService = lnUrlWithdrawService
->>>>>>> 0e88e396
         )
     }
 
