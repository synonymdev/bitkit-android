[versions]
accompanistPermissions = "0.36.0"
activityCompose = "1.10.1"
agp = "8.9.1"
appcompat = "1.7.0"
<<<<<<< HEAD
biometric = "1.4.0-alpha02"
bouncyCastle = "1.78.1"
composeBom = "2024.12.01" # https://developer.android.com/develop/ui/compose/bom/bom-mapping
=======
barcodeScanning = "17.3.0"
bouncyCastle = "1.79"
camera = "1.4.2"
composeBom = "2025.03.01" # https://developer.android.com/develop/ui/compose/bom/bom-mapping
constraintlayoutCompose = "1.1.1"
>>>>>>> ce46dede
coreKtx = "1.15.0"
coreSplashscreen = "1.0.1"
datastorePrefs = "1.1.4"
espressoCore = "3.6.1"
firebaseBom = "33.11.0"
googleServices = "4.4.2"
hilt = "2.55"
hiltAndroidx = "1.2.0"
jna = "5.14.0"
junit = "4.13.2"
junitExt = "1.2.1"
kotlin = "2.1.10"
kotlinxDatetime = "0.6.2"
ksp = "2.1.10-1.0.31"
ktor = "3.1.1"
ldkNode = "0.4.2" # LDK_DB_VERSION in MigrationService should match lib's sqlite DB version
lifecycle = "2.8.7"
material = "1.12.0"
mockitoKotlin = "5.4.0"
navCompose = "2.8.9"
robolectric = "4.14.1"
room = "2.6.1"
slf4j = "1.7.36"
testAndroidx = "1.6.1"
turbine = "1.0.0"
workRuntimeKtx = "2.10.0"
zxing = "3.5.2"
lottieVersion = "6.6.4"

[libraries]
accompanist-pager-indicators = { module = "com.google.accompanist:accompanist-pager-indicators", version.ref = "accompanistPermissions" }
accompanist-permissions = { module = "com.google.accompanist:accompanist-permissions", version.ref = "accompanistPermissions" }
activity-compose = { module = "androidx.activity:activity-compose", version.ref = "activityCompose" }
appcompat = { module = "androidx.appcompat:appcompat", version.ref = "appcompat" }
<<<<<<< HEAD
biometric = { module = "androidx.biometric:biometric", version.ref = "biometric" }
=======
barcode-scanning = { module = "com.google.mlkit:barcode-scanning", version.ref = "barcodeScanning" }
>>>>>>> ce46dede
bouncycastle-provider-jdk = { module = "org.bouncycastle:bcprov-jdk18on", version.ref = "bouncyCastle" }
camera-camera2 = { module = "androidx.camera:camera-camera2", version.ref = "camera" }
camera-lifecycle = { module = "androidx.camera:camera-lifecycle", version.ref = "camera" }
camera-view = { module = "androidx.camera:camera-view", version.ref = "camera" }
compose-bom = { group = "androidx.compose", name = "compose-bom", version.ref = "composeBom" }
compose-material-icons-extended = { module = "androidx.compose.material:material-icons-extended" }
compose-material3 = { module = "androidx.compose.material3:material3" }
compose-ui = { group = "androidx.compose.ui", name = "ui" }
compose-ui-graphics = { group = "androidx.compose.ui", name = "ui-graphics" }
compose-ui-test-junit4 = { module = "androidx.compose.ui:ui-test-junit4" }
compose-ui-test-manifest = { module = "androidx.compose.ui:ui-test-manifest" }
compose-ui-tooling = { module = "androidx.compose.ui:ui-tooling" }
compose-ui-tooling-preview = { module = "androidx.compose.ui:ui-tooling-preview" }
constraintlayout-compose = { module = "androidx.constraintlayout:constraintlayout-compose", version.ref = "constraintlayoutCompose" }
core-ktx = { module = "androidx.core:core-ktx", version.ref = "coreKtx" }
core-splashscreen = { group = "androidx.core", name = "core-splashscreen", version.ref = "coreSplashscreen" }
datastore-preferences = { module = "androidx.datastore:datastore-preferences", version.ref = "datastorePrefs" }
firebase-analytics = { module = "com.google.firebase:firebase-analytics" }
firebase-bom = { module = "com.google.firebase:firebase-bom", version.ref = "firebaseBom" }
firebase-messaging = { module = "com.google.firebase:firebase-messaging" }
hilt-android = { module = "com.google.dagger:hilt-android", version.ref = "hilt" }
hilt-android-compiler = { module = "com.google.dagger:hilt-android-compiler", version.ref = "hilt" }
hilt-android-testing = { module = "com.google.dagger:hilt-android-testing", version.ref = "hilt" }
hilt-compiler = { module = "androidx.hilt:hilt-compiler", version.ref = "hiltAndroidx" }
hilt-navigation-compose = { module = "androidx.hilt:hilt-navigation-compose", version.ref = "hiltAndroidx" }
hilt-work = { module = "androidx.hilt:hilt-work", version.ref = "hiltAndroidx" }
jna = { module = "net.java.dev.jna:jna", version.ref = "jna" }
kotlin-bom = { module = "org.jetbrains.kotlin:kotlin-bom", version.ref = "kotlin" }
kotlinx-datetime = { module = "org.jetbrains.kotlinx:kotlinx-datetime", version.ref = "kotlinxDatetime" }
ktor-client-cio = { module = "io.ktor:ktor-client-cio", version.ref = "ktor" }
ktor-client-content-negotiation = { module = "io.ktor:ktor-client-content-negotiation", version.ref = "ktor" }
ktor-client-core = { module = "io.ktor:ktor-client-core", version.ref = "ktor" }
ktor-client-logging = { module = "io.ktor:ktor-client-logging", version.ref = "ktor" }
ktor-client-okhttp = { module = "io.ktor:ktor-client-okhttp", version.ref = "ktor" }
ktor-serialization-kotlinx-json = { module = "io.ktor:ktor-serialization-kotlinx-json", version.ref = "ktor" }
ldk-node-android = { module = "org.lightningdevkit:ldk-node-android", version.ref = "ldkNode" }
lifecycle-process = { group = "androidx.lifecycle", name = "lifecycle-process", version = "lifecycle" }
lifecycle-runtime-compose = { module = "androidx.lifecycle:lifecycle-runtime-compose", version.ref = "lifecycle" }
lifecycle-runtime-ktx = { module = "androidx.lifecycle:lifecycle-runtime-ktx", version.ref = "lifecycle" }
lifecycle-viewmodel-compose = { module = "androidx.lifecycle:lifecycle-viewmodel-compose", version.ref = "lifecycle" }
lifecycle-viewmodel-ktx = { module = "androidx.lifecycle:lifecycle-viewmodel-ktx", version.ref = "lifecycle" }
lifecycle-viewmodel-savedstate = { module = "androidx.lifecycle:lifecycle-viewmodel-savedstate", version.ref = "lifecycle" }
material = { module = "com.google.android.material:material", version.ref = "material" }
navigation-compose = { module = "androidx.navigation:navigation-compose", version.ref = "navCompose" }
navigation-testing = { module = "androidx.navigation:navigation-testing", version.ref = "navCompose" }
room-compiler = { group = "androidx.room", name = "room-compiler", version.ref = "room" }
room-ktx = { group = "androidx.room", name = "room-ktx", version.ref = "room" }
room-runtime = { group = "androidx.room", name = "room-runtime", version.ref = "room" }
room-testing = { group = "androidx.room", name = "room-testing", version.ref = "room" }
slf4j-simple = { group = "org.slf4j", name = "slf4j-simple", version.ref = "slf4j" }
test-core = { module = "androidx.test:core", version.ref = "testAndroidx" }
test-coroutines = { group = "org.jetbrains.kotlinx", name = "kotlinx-coroutines-test" }
test-espresso-core = { module = "androidx.test.espresso:espresso-core", version.ref = "espressoCore" }
test-junit = { group = "junit", name = "junit", version.ref = "junit" }
test-junit-ext = { module = "androidx.test.ext:junit", version.ref = "junitExt" }
test-mockito-kotlin = { module = "org.mockito.kotlin:mockito-kotlin", version.ref = "mockitoKotlin" }
test-robolectric = { module = "org.robolectric:robolectric", version.ref = "robolectric" }
test-turbine = { group = "app.cash.turbine", name = "turbine", version.ref = "turbine" }
work-runtime-ktx = { module = "androidx.work:work-runtime-ktx", version.ref = "workRuntimeKtx" }
zxing = { module = "com.google.zxing:core", version.ref = "zxing" }
lottie = { module = "com.airbnb.android:lottie-compose", version.ref = "lottieVersion" }

[plugins]
android-application = { id = "com.android.application", version.ref = "agp" }
compose-compiler = { id = "org.jetbrains.kotlin.plugin.compose", version.ref = "kotlin" }
google-services = { id = "com.google.gms.google-services", version.ref = "googleServices" }
hilt-android = { id = "com.google.dagger.hilt.android", version.ref = "hilt" }
kotlin-android = { id = "org.jetbrains.kotlin.android", version.ref = "kotlin" }
kotlin-serialization = { id = "org.jetbrains.kotlin.plugin.serialization", version.ref = "kotlin" }
ksp = { id = "com.google.devtools.ksp", version.ref = "ksp" }
room = { id = "androidx.room", version.ref = "room" }<|MERGE_RESOLUTION|>--- conflicted
+++ resolved
@@ -3,17 +3,12 @@
 activityCompose = "1.10.1"
 agp = "8.9.1"
 appcompat = "1.7.0"
-<<<<<<< HEAD
+barcodeScanning = "17.3.0"
 biometric = "1.4.0-alpha02"
-bouncyCastle = "1.78.1"
-composeBom = "2024.12.01" # https://developer.android.com/develop/ui/compose/bom/bom-mapping
-=======
-barcodeScanning = "17.3.0"
 bouncyCastle = "1.79"
 camera = "1.4.2"
 composeBom = "2025.03.01" # https://developer.android.com/develop/ui/compose/bom/bom-mapping
 constraintlayoutCompose = "1.1.1"
->>>>>>> ce46dede
 coreKtx = "1.15.0"
 coreSplashscreen = "1.0.1"
 datastorePrefs = "1.1.4"
@@ -48,11 +43,8 @@
 accompanist-permissions = { module = "com.google.accompanist:accompanist-permissions", version.ref = "accompanistPermissions" }
 activity-compose = { module = "androidx.activity:activity-compose", version.ref = "activityCompose" }
 appcompat = { module = "androidx.appcompat:appcompat", version.ref = "appcompat" }
-<<<<<<< HEAD
+barcode-scanning = { module = "com.google.mlkit:barcode-scanning", version.ref = "barcodeScanning" }
 biometric = { module = "androidx.biometric:biometric", version.ref = "biometric" }
-=======
-barcode-scanning = { module = "com.google.mlkit:barcode-scanning", version.ref = "barcodeScanning" }
->>>>>>> ce46dede
 bouncycastle-provider-jdk = { module = "org.bouncycastle:bcprov-jdk18on", version.ref = "bouncyCastle" }
 camera-camera2 = { module = "androidx.camera:camera-camera2", version.ref = "camera" }
 camera-lifecycle = { module = "androidx.camera:camera-lifecycle", version.ref = "camera" }
